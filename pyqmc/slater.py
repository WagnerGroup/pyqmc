import numpy as np
import pyqmc.gpu as gpu
import pyqmc.determinant_tools as determinant_tools
import pyqmc.orbitals


def sherman_morrison_row(e, inv, vec):
    tmp = np.einsum("ek,ekj->ej", vec, inv)
    ratio = tmp[:, e]
    inv_ratio = inv[:, :, e] / ratio[:, np.newaxis]
    invnew = inv - np.einsum("ki,kj->kij", inv_ratio, tmp)
    invnew[:, :, e] = inv_ratio
    return ratio, invnew


def get_complex_phase(x):
    return x / np.abs(x)


class JoinParameters:
    """
    This class provides a dict-like interface that actually references
    other dictionaries in the background.
    If keys collide, then the first dictionary that matches the key will be returned.
    However, some bad things may happen if you have colliding keys.
    """

    def __init__(self, dicts):
        self.data = {}
        self.data = dicts

    def find_i(self, idx):
        for i, d in enumerate(self.data):
            if idx in d:
                return i

    def __setitem__(self, idx, value):
        i = self.find_i(idx)
        self.data[i][idx] = value

    def __getitem__(self, idx):
        i = self.find_i(idx)
        return self.data[i][idx]

    def __delitem__(self, idx):
        i = self.find_i(idx)
        del self.data[i][idx]

    def __iter__(self):
        for d in self.data:
            yield from d.keys()

    def __len__(self):
        return sum(len(i) for i in self.data)

    def items(self):
        for d in self.data:
            yield from d.items()

    def __repr__(self):
        return self.data.__repr__()

    def keys(self):
        for d in self.data:
            yield from d.keys()

    def values(self):
        for d in self.data:
            yield from d.values()


def sherman_morrison_ms(e, inv, vec):
    tmp = np.einsum("edk,edkj->edj", vec, inv)
    ratio = tmp[:, :, e]
    inv_ratio = inv[:, :, :, e] / ratio[:, :, np.newaxis]
    invnew = inv - np.einsum("kdi,kdj->kdij", inv_ratio, tmp)
    invnew[:, :, :, e] = inv_ratio
    return ratio, invnew


class Slater:
    """
    A multi-determinant wave function object initialized
    via an SCF calculation.

    How to use with hci

    .. code-block:: python

        cisolver = pyscf.hci.SCI(mol)
        cisolver.select_cutoff=0.1
        nmo = mf.mo_coeff.shape[1]
        nelec = mol.nelec
        h1 = mf.mo_coeff.T.dot(mf.get_hcore()).dot(mf.mo_coeff)
        h2 = pyscf.ao2mo.full(mol, mf.mo_coeff)
        e, civec = cisolver.kernel(h1, h2, nmo, nelec, verbose=4)
        cisolver.ci = civec[0]
        wf = pyqmc.multislater.MultiSlater(mol, mf, cisolver, tol=0.1)


    """

    def __init__(self, mol, mf, mc=None, tol=None, twist=None):
        self.tol = -1 if tol is None else tol
        self._mol = mol
        if hasattr(mc, "nelecas"):
            # In case nelecas overrode the information from the molecule object.
            self._nelec = (mc.nelecas[0] + mc.ncore, mc.nelecas[1] + mc.ncore)
        else:
            self._nelec = mol.nelec

        self.myparameters = {}
        (
            self.myparameters["det_coeff"],
            self._det_occup,
            self._det_map,
            self.orbitals,
        ) = pyqmc.orbitals.choose_evaluator_from_pyscf(mol, mf, mc, twist=twist)
        self.parameters = JoinParameters([self.myparameters, self.orbitals.parameters])

        self.iscomplex = bool(sum(map(gpu.cp.iscomplexobj, self.parameters.values())))
        self.dtype = complex if self.iscomplex else float
        self.get_phase = get_complex_phase if self.iscomplex else gpu.cp.sign

    def recompute(self, configs):
        """This computes the value from scratch. Returns the logarithm of the wave function as
        (phase,logdet). If the wf is real, phase will be +/- 1."""

        nconf, nelec, ndim = configs.configs.shape

        aos = self.orbitals.aos("GTOval_sph", configs)
        self._aovals = aos.reshape(-1, nconf, nelec, aos.shape[-1])
        self._dets = []
        self._inverse = []
        for s in [0, 1]:
            begin = self._nelec[0] * s
            end = self._nelec[0] + self._nelec[1] * s
            mo = self.orbitals.mos(self._aovals[:, :, begin:end, :], s)
            mo_vals = gpu.cp.swapaxes(mo[:, :, self._det_occup[s]], 1, 2)
            self._dets.append(
                gpu.cp.asarray(np.linalg.slogdet(mo_vals))
            )  # Spin, (sign, val), nconf, [ndet_up, ndet_dn]
            self._inverse.append(
                gpu.cp.linalg.inv(mo_vals)
            )  # spin, Nconf, [ndet_up, ndet_dn], nelec, nelec
        return self.value()

    def updateinternals(self, e, epos, mask=None):
        """Update any internals given that electron e moved to epos. mask is a Boolean array
        which allows us to update only certain walkers"""

        s = int(e >= self._nelec[0])
        if mask is None:
            mask = [True] * epos.configs.shape[0]
        eeff = e - s * self._nelec[0]
        ao = self.orbitals.aos("GTOval_sph", epos, mask)
        self._aovals[:, mask, e, :] = ao
        mo = self.orbitals.mos(ao, s)

        mo_vals = mo[:, self._det_occup[s]]
        det_ratio, self._inverse[s][mask, :, :, :] = sherman_morrison_ms(
            eeff, self._inverse[s][mask, :, :, :], mo_vals
        )

        self._updateval(det_ratio, s, mask)

    def value(self):
        """Return logarithm of the wave function as noted in recompute()"""
        updets = self._dets[0][:, :, self._det_map[0]]
        dndets = self._dets[1][:, :, self._det_map[1]]
        return determinant_tools.compute_value(
            updets, dndets, self.parameters["det_coeff"]
        )

    def _updateval(self, ratio, s, mask):
        self._dets[s][0, mask, :] *= self.get_phase(ratio)
        self._dets[s][1, mask, :] += gpu.cp.log(gpu.cp.abs(ratio))

    def _testrow(self, e, vec, mask=None, spin=None):
        """vec is a nconfig,nmo vector which replaces row e"""
        s = int(e >= self._nelec[0]) if spin is None else spin
        if mask is None:
            mask = [True] * vec.shape[0]

        ratios = gpu.cp.einsum(
            "i...dj,idj...->i...d",
            vec,
            self._inverse[s][mask][..., e - s * self._nelec[0]],
        )

        upref = gpu.cp.amax(self._dets[0][1]).real
        dnref = gpu.cp.amax(self._dets[1][1]).real

        det_array = (
<<<<<<< HEAD
            self._dets[0][0, :, self._det_map[0]][:, mask]
            * self._dets[1][0, :, self._det_map[1]][:, mask]
            * gpu.cp.exp(
                self._dets[0][1, :, self._det_map[0]][:, mask]
                + self._dets[1][1, :, self._det_map[1]][:, mask]
                - upref
                - dnref
            )
        )
        numer = gpu.cp.einsum(
=======
            self._dets[0][0, mask][:, self._det_map[0]]
            * self._dets[1][0, mask][:, self._det_map[1]]
            * cp.exp(
                self._dets[0][1, mask][:, self._det_map[0]]
                + self._dets[1][1, mask][:, self._det_map[1]]
                - upref
                - dnref
            )
        ).T
        numer = cp.einsum(
>>>>>>> c73d6118
            "i...d,d,di->i...",
            ratios[..., self._det_map[s]],
            self.parameters["det_coeff"],
            det_array,
        )
        denom = gpu.cp.einsum(
            "d,di->i...",
            self.parameters["det_coeff"],
            det_array,
        )
        # curr_val = self.value()

        if len(numer.shape) == 2:
            denom = denom[:, gpu.cp.newaxis]
        return numer / denom

    def _testrowderiv(self, e, vec, spin=None):
        """vec is a nconfig,nmo vector which replaces row e"""
        s = int(e >= self._nelec[0]) if spin is None else spin

        ratios = gpu.cp.einsum(
            "ei...dj,idj...->ei...d",
            vec,
            self._inverse[s][..., e - s * self._nelec[0]],
        )

        upref = gpu.cp.amax(self._dets[0][1]).real
        dnref = gpu.cp.amax(self._dets[1][1]).real

        det_array = (
            self._dets[0][0, :, self._det_map[0]]
            * self._dets[1][0, :, self._det_map[1]]
            * gpu.cp.exp(
                self._dets[0][1, :, self._det_map[0]]
                + self._dets[1][1, :, self._det_map[1]]
                - upref
                - dnref
            )
        )
        numer = gpu.cp.einsum(
            "ei...d,d,di->ei...",
            ratios[..., self._det_map[s]],
            self.parameters["det_coeff"],
            det_array,
        )
        denom = gpu.cp.einsum(
            "d,di->i...",
            self.parameters["det_coeff"],
            det_array,
        )
        # curr_val = self.value()

        if len(numer.shape) == 3:
            denom = denom[gpu.cp.newaxis, :, gpu.cp.newaxis]
        return numer / denom

    def _testcol(self, det, i, s, vec):
        """vec is a nconfig,nmo vector which replaces column i
        of spin s in determinant det"""

        return gpu.cp.einsum(
            "ij...,ij->i...", vec, self._inverse[s][:, det, i, :], optimize="greedy"
        )

    def gradient(self, e, epos):
        """Compute the gradient of the log wave function
        Note that this can be called even if the internals have not been updated for electron e,
        if epos differs from the current position of electron e."""
        s = int(e >= self._nelec[0])
        aograd = self.orbitals.aos("GTOval_sph_deriv1", epos)
        mograd = self.orbitals.mos(aograd, s)

        mograd_vals = mograd[:, :, self._det_occup[s]]

        ratios = self._testrowderiv(e, mograd_vals)
        return gpu.asnumpy(ratios[1:] / ratios[0])

    def gradient_value(self, e, epos):
        """Compute the gradient of the log wave function
        Note that this can be called even if the internals have not been updated for electron e,
        if epos differs from the current position of electron e."""
        s = int(e >= self._nelec[0])
        aograd = self.orbitals.aos("GTOval_sph_deriv1", epos)
        mograd = self.orbitals.mos(aograd, s)

        mograd_vals = mograd[:, :, self._det_occup[s]]

        ratios = gpu.asnumpy(self._testrowderiv(e, mograd_vals))
        return ratios[1:] / ratios[0], ratios[0]

    def laplacian(self, e, epos):
        """ Compute the laplacian Psi/ Psi. """
        s = int(e >= self._nelec[0])
        ao = self.orbitals.aos("GTOval_sph_deriv2", epos)
        ao_val = ao[:, 0, :, :]
        ao_lap = gpu.cp.sum(ao[:, [4, 7, 9], :, :], axis=1)
        mos = gpu.cp.stack([
            self.orbitals.mos(x, s)[..., self._det_occup[s]] for x in [ao_val, ao_lap]
        ])
        ratios = self._testrowderiv(e, mos)
        return gpu.asnumpy(ratios[1] / ratios[0])

    def gradient_laplacian(self, e, epos):
        s = int(e >= self._nelec[0])
        ao = self.orbitals.aos("GTOval_sph_deriv2", epos)
        ao = gpu.cp.concatenate(
            [ao[:, 0:4, ...], ao[:, [4, 7, 9], ...].sum(axis=1, keepdims=True)], axis=1
        )
        mo = self.orbitals.mos(ao, s)
        mo_vals = mo[:, :, self._det_occup[s]]
        ratios = self._testrowderiv(e, mo_vals)
        ratios = gpu.asnumpy(ratios / ratios[:1])
        return ratios[1:-1], ratios[-1]

    def testvalue(self, e, epos, mask=None):
        """return the ratio between the current wave function and the wave function if
        electron e's position is replaced by epos"""
        s = int(e >= self._nelec[0])
        ao = self.orbitals.aos("GTOval_sph", epos, mask)
        mo = self.orbitals.mos(ao, s)
        mo_vals = mo[..., self._det_occup[s]]
        if len(epos.configs.shape) > 2:
            mo_vals = mo_vals.reshape(
                -1, epos.configs.shape[1], mo_vals.shape[1], mo_vals.shape[2]
            )
        return gpu.asnumpy(self._testrow(e, mo_vals, mask))

    def testvalue_many(self, e, epos, mask=None):
        """return the ratio between the current wave function and the wave function if
        electron e's position is replaced by epos for each electron"""
        s = (e >= self._nelec[0]).astype(int)
        ao = self.orbitals.aos("GTOval_sph", epos, mask)
        ratios = gpu.cp.zeros((epos.configs.shape[0], e.shape[0]), dtype=self.dtype)
        for spin in [0, 1]:
            ind = s == spin
            mo = self.orbitals.mos(ao, spin)
            mo_vals = mo[..., self._det_occup[spin]]
            ratios[:, ind] = self._testrow(e[ind], mo_vals, mask, spin=spin)

        return gpu.asnumpy(ratios)

    def pgradient(self):
        """Compute the parameter gradient of Psi.
        Returns :math:`\partial_p \Psi/\Psi` as a dictionary of numpy arrays,
        which correspond to the parameter dictionary.

        The wave function is given by ci Di, with an implicit sum

        We have two sets of parameters:

        Determinant coefficients:
        di psi/psi = Dui Ddi/psi

        Orbital coefficients:
        dj psi/psi = ci dj (Dui Ddi)/psi

        Let's suppose that j corresponds to an up orbital coefficient. Then
        dj (Dui Ddi) = (dj Dui)/Dui Dui Ddi/psi = (dj Dui)/Dui di psi/psi
        where di psi/psi is the derivative defined above.
        """
        d = {}

        # Det coeff
        curr_val = self.value()
        d["det_coeff"] = (
            self._dets[0][0, :, self._det_map[0]]
            * self._dets[1][0, :, self._det_map[1]]
            * gpu.cp.exp(
                self._dets[0][1, :, self._det_map[0]]
                + self._dets[1][1, :, self._det_map[1]]
                - gpu.cp.array(curr_val[1])
            )
            / gpu.cp.array(curr_val[0])
        ).T

        for s, parm in zip([0, 1], ["mo_coeff_alpha", "mo_coeff_beta"]):
            ao = self._aovals[
                :, :, s * self._nelec[0] : self._nelec[s] + s * self._nelec[0], :
            ]

            split, aos = self.orbitals.pgradient(ao, s)
            mos = gpu.cp.split(gpu.cp.arange(split[-1]), gpu.asnumpy(split).astype(int))
            # Compute dj Diu/Diu
            nao = aos[0].shape[-1]
            nconf = aos[0].shape[0]
            nmo = int(split[-1])
            deriv = gpu.cp.zeros(
                (len(self._det_occup[s]), nconf, nao, nmo), dtype=curr_val[0].dtype
            )
            for det, occ in enumerate(self._det_occup[s]):
                for ao, mo in zip(aos, mos):
                    for i in mo:
                        if i in occ:
                            col = occ.index(i)
                            deriv[det, :, :, i] = self._testcol(det, col, s, ao)

            # now we reduce over determinants
            d[parm] = gpu.cp.zeros(deriv.shape[1:], dtype=curr_val[0].dtype)
            for di, coeff in enumerate(self.parameters["det_coeff"]):
                whichdet = self._det_map[s][di]
                d[parm] += (
                    deriv[whichdet]
                    * coeff
                    * d["det_coeff"][:, di, np.newaxis, np.newaxis]
                )
        for k, v in d.items():
            d[k] = gpu.asnumpy(v)
        return d<|MERGE_RESOLUTION|>--- conflicted
+++ resolved
@@ -192,29 +192,16 @@
         dnref = gpu.cp.amax(self._dets[1][1]).real
 
         det_array = (
-<<<<<<< HEAD
-            self._dets[0][0, :, self._det_map[0]][:, mask]
-            * self._dets[1][0, :, self._det_map[1]][:, mask]
-            * gpu.cp.exp(
-                self._dets[0][1, :, self._det_map[0]][:, mask]
-                + self._dets[1][1, :, self._det_map[1]][:, mask]
-                - upref
-                - dnref
-            )
-        )
-        numer = gpu.cp.einsum(
-=======
             self._dets[0][0, mask][:, self._det_map[0]]
             * self._dets[1][0, mask][:, self._det_map[1]]
-            * cp.exp(
+            * gpu.cp.exp(
                 self._dets[0][1, mask][:, self._det_map[0]]
                 + self._dets[1][1, mask][:, self._det_map[1]]
                 - upref
                 - dnref
             )
         ).T
-        numer = cp.einsum(
->>>>>>> c73d6118
+        numer = gpu.cp.einsum(
             "i...d,d,di->i...",
             ratios[..., self._det_map[s]],
             self.parameters["det_coeff"],
