--- conflicted
+++ resolved
@@ -26,11 +26,7 @@
     wraparound[to_wrap, :] = wrapped[0]
 
     final_epos = epos.copy()
-<<<<<<< HEAD
-    final_epos[to_wrap,:] = np.einsum("...ij,jk->...ik", wrapped[1], lattvecs)
-=======
-    final_epos[to_wrap, :] = np.dot(wrapped[1], lattvecs)
->>>>>>> be417015
+    final_epos[to_wrap, :] = np.einsum("...ij,jk->...ik", wrapped[1], lattvecs)
     # Finds position inside box and wraparound vectors (in lattice vector coordinates)
     # tmp = np.divmod(epos_lvecs_coord, 1)
     # wraparound = tmp[0]
