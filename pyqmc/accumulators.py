--- conflicted
+++ resolved
@@ -173,25 +173,6 @@
         return d
 
 
-<<<<<<< HEAD
-class SkAccumulator:
-    r"""
-    Accumulates structure factor 
-
-    .. math:: S(\vec{k}) = \langle \rho_{\vec{k}} \rho_{-\vec{k}} \rangle
-                         = \langle \left| \sum_{j=1}^{N_e} e^{i\vec{k}\cdot\vec{r}_j} \right| \rangle
-
-    """
-
-    def __init__(self, klist):
-        self.klist = klist
-
-    def __call__(self, configs, wf):
-        nelec = configs.configs.shape[1]
-        exp_ikr = np.exp(1j * np.inner(configs.configs, self.klist))
-        sum_exp_ikr = exp_ikr.sum(axis=1)
-        d = {"Sk": (sum_exp_ikr.real ** 2 + sum_exp_ikr.imag ** 2) / nelec}
-=======
 class SqAccumulator:
     r"""
     Accumulates structure factor 
@@ -224,7 +205,6 @@
         exp_iqr = np.exp(1j * np.inner(configs.configs, self.qlist))
         sum_exp_iqr = exp_iqr.sum(axis=1)
         d = {"Sq": (sum_exp_iqr.real ** 2 + sum_exp_iqr.imag ** 2) / nelec}
->>>>>>> 0882bebf
         return d
 
     def avg(self, configs, wf):
