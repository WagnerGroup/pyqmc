import numpy as np
class Parameters:
    def __init__(self, dicts):
        self.data = {}
        self.wf_count = len(dicts)
        for (i, d) in enumerate(dicts):
            self.data["wf"+ str(i+1)] = d

    def __setitem__(self, idx, value):
        k1 = idx[0:3]
        k2 = idx[3:]
        self.data[k1][k2] = value

    def __getitem__(self, idx):
        k1 = idx[0:3]
        k2 = idx[3:]
        return self.data[k1][k2]

    def __delitem__(self, idx):
        k1 = idx[0:3]
        k2 = idx[3:]
        del self.data[k1][k2]

    def __iter__(self):
        for i in range(self.wf_count):
            k1 = "wf"+str(i+1)
            for k2 in self.data[k1].keys():
                yield k1 + k2

    def __len__(self):
        length = 0
        for i in self.data:
            length += len(i)
        return length

    def items(self):
        for i in range(self.wf_count):
            k1 = "wf"+str(i+1)
            for k2 in self.data[k1].keys():
                yield k1 + k2, self.data[k1][k2]

    def __repr__(self):
        return "WFmerger: " + self.data.__repr__()

    def keys(self):
        for i in range(self.wf_count):
            k1 = "wf"+str(i+1)
            for k2 in self.data[k1].keys():
                yield k1 + k2

class MultiplyWF:
<<<<<<< HEAD
    """Multiplies two wave functions """

    def __init__(self, wf1, wf2):
        self.wf1 = wf1
        self.wf2 = wf2
        self.parameters = WFmerger(self.wf1.parameters, self.wf2.parameters)
        self.iscomplex = wf1.iscomplex or wf2.iscomplex

    def recompute(self, configs):
        v1 = self.wf1.recompute(configs)
        v2 = self.wf2.recompute(configs)
        return v1[0] * v2[0], v1[1] + v2[1]
=======
    """
    A general representation of a wavefunction as a product of multiple wf_factors 
    """
    def __init__(self, *wf_factors):
        self.wf_factors = [*wf_factors]
        self.parameters = Parameters([wf.parameters for wf in wf_factors])

    def  recompute(self, configs):
        signs = np.ones(len(configs.configs))
        vals = np.zeros(len(configs.configs))
        for wf in self.wf_factors:
            results = wf.recompute(configs)
            signs = signs * results[0]
            vals += results[1]
        return signs, vals
>>>>>>> 424dd1f0

    def updateinternals(self, e, epos, mask=None):
        for wf in self.wf_factors:
            wf.updateinternals(e, epos, mask=mask)

    def value(self):
        results = [wf.value() for wf in self.wf_factors]
        results = np.array([*results])
        return np.prod(results[:,0,:], axis=0), np.sum(results[:,1,:], axis=0)

    def gradient(self, e, epos):
        grads = [wf.gradient(e, epos) for wf in self.wf_factors]
        return np.sum(grads, axis=0)

    def testvalue(self, e, epos, mask=None):
        testvalues = [wf.testvalue(e, epos, mask=mask) for wf in self.wf_factors]
        return np.prod(testvalues, axis=0)

    def laplacian(self, e, epos):
        grad_laps = [wf.gradient_laplacian(e, epos) for wf in self.wf_factors]
        grad_laps = np.array(grad_laps)
        grads = grad_laps[:,0]
        laps = grad_laps[:,1]
        cross_term = np.zeros(laps[0].shape)
        nwf = len(self.wf_factors)
        for i in range(nwf):
            for j in range(i+1,nwf):
                cross_term = cross_term + np.sum(grads[i]*grads[j], axis=0)
        return np.sum(laps, axis=0) + cross_term * 2

    def gradient_laplacian(self, e, epos):
        return self.gradient(e,epos), self.laplacian(e,epos)

    def pgradient(self):
        return Parameters([wf.pgradient() for wf in self.wf_factors])

def test_parameters():
    import numpy as np
    dicts = []
    for i in range(10):
        dicts.append({"coeff"+str(i): np.random.rand(3)})
    p = Parameters(dicts)
    # test len
    assert(len(p) == 30)
    print("len test passed")
    # test getitem
    assert(p["wf2coeff2"].all() == dicts[2]["coeff2"].all())
    print("getitem test passed")
    new_coeff = np.random.rand(5)
    # test setitem
    p["wf2coeff2"] = new_coeff
    assert(p["wf2coeff2"].all() == new_coeff.all())
    print("setitem test passed")<|MERGE_RESOLUTION|>--- conflicted
+++ resolved
@@ -1,10 +1,12 @@
 import numpy as np
+
+
 class Parameters:
     def __init__(self, dicts):
         self.data = {}
         self.wf_count = len(dicts)
         for (i, d) in enumerate(dicts):
-            self.data["wf"+ str(i+1)] = d
+            self.data["wf" + str(i + 1)] = d
 
     def __setitem__(self, idx, value):
         k1 = idx[0:3]
@@ -23,7 +25,7 @@
 
     def __iter__(self):
         for i in range(self.wf_count):
-            k1 = "wf"+str(i+1)
+            k1 = "wf" + str(i + 1)
             for k2 in self.data[k1].keys():
                 yield k1 + k2
 
@@ -35,7 +37,7 @@
 
     def items(self):
         for i in range(self.wf_count):
-            k1 = "wf"+str(i+1)
+            k1 = "wf" + str(i + 1)
             for k2 in self.data[k1].keys():
                 yield k1 + k2, self.data[k1][k2]
 
@@ -44,33 +46,22 @@
 
     def keys(self):
         for i in range(self.wf_count):
-            k1 = "wf"+str(i+1)
+            k1 = "wf" + str(i + 1)
             for k2 in self.data[k1].keys():
                 yield k1 + k2
 
+
 class MultiplyWF:
-<<<<<<< HEAD
-    """Multiplies two wave functions """
-
-    def __init__(self, wf1, wf2):
-        self.wf1 = wf1
-        self.wf2 = wf2
-        self.parameters = WFmerger(self.wf1.parameters, self.wf2.parameters)
-        self.iscomplex = wf1.iscomplex or wf2.iscomplex
-
-    def recompute(self, configs):
-        v1 = self.wf1.recompute(configs)
-        v2 = self.wf2.recompute(configs)
-        return v1[0] * v2[0], v1[1] + v2[1]
-=======
     """
     A general representation of a wavefunction as a product of multiple wf_factors 
     """
+
     def __init__(self, *wf_factors):
         self.wf_factors = [*wf_factors]
         self.parameters = Parameters([wf.parameters for wf in wf_factors])
+        self.iscomplex = bool(sum([wf.iscomplex for wf in wf_factors]))
 
-    def  recompute(self, configs):
+    def recompute(self, configs):
         signs = np.ones(len(configs.configs))
         vals = np.zeros(len(configs.configs))
         for wf in self.wf_factors:
@@ -78,7 +69,6 @@
             signs = signs * results[0]
             vals += results[1]
         return signs, vals
->>>>>>> 424dd1f0
 
     def updateinternals(self, e, epos, mask=None):
         for wf in self.wf_factors:
@@ -87,7 +77,7 @@
     def value(self):
         results = [wf.value() for wf in self.wf_factors]
         results = np.array([*results])
-        return np.prod(results[:,0,:], axis=0), np.sum(results[:,1,:], axis=0)
+        return np.prod(results[:, 0, :], axis=0), np.sum(results[:, 1, :], axis=0)
 
     def gradient(self, e, epos):
         grads = [wf.gradient(e, epos) for wf in self.wf_factors]
@@ -100,35 +90,37 @@
     def laplacian(self, e, epos):
         grad_laps = [wf.gradient_laplacian(e, epos) for wf in self.wf_factors]
         grad_laps = np.array(grad_laps)
-        grads = grad_laps[:,0]
-        laps = grad_laps[:,1]
+        grads = grad_laps[:, 0]
+        laps = grad_laps[:, 1]
         cross_term = np.zeros(laps[0].shape)
         nwf = len(self.wf_factors)
         for i in range(nwf):
-            for j in range(i+1,nwf):
-                cross_term = cross_term + np.sum(grads[i]*grads[j], axis=0)
+            for j in range(i + 1, nwf):
+                cross_term = cross_term + np.sum(grads[i] * grads[j], axis=0)
         return np.sum(laps, axis=0) + cross_term * 2
 
     def gradient_laplacian(self, e, epos):
-        return self.gradient(e,epos), self.laplacian(e,epos)
+        return self.gradient(e, epos), self.laplacian(e, epos)
 
     def pgradient(self):
         return Parameters([wf.pgradient() for wf in self.wf_factors])
 
+
 def test_parameters():
     import numpy as np
+
     dicts = []
     for i in range(10):
-        dicts.append({"coeff"+str(i): np.random.rand(3)})
+        dicts.append({"coeff" + str(i): np.random.rand(3)})
     p = Parameters(dicts)
     # test len
-    assert(len(p) == 30)
+    assert len(p) == 30
     print("len test passed")
     # test getitem
-    assert(p["wf2coeff2"].all() == dicts[2]["coeff2"].all())
+    assert p["wf2coeff2"].all() == dicts[2]["coeff2"].all()
     print("getitem test passed")
     new_coeff = np.random.rand(5)
     # test setitem
     p["wf2coeff2"] = new_coeff
-    assert(p["wf2coeff2"].all() == new_coeff.all())
+    assert p["wf2coeff2"].all() == new_coeff.all()
     print("setitem test passed")