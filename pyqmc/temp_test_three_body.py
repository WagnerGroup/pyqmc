
import pyqmc.api as pyq
# import pyqmc.three_body_jastrow_backup as three_body_jastrow
import three_body_jastrow as three_body_jastrow
import pyqmc.wftools as wftools
import pyqmc.mc as mc
import pyqmc.testwf as testwf
import pyqmc.coord as coord
import numpy as np
import pyscf


<<<<<<< HEAD
mol = pyscf.gto.M(atom="H 0. 0. 0.,; Li 0. 0. 1.5", basis="sto-3g", unit="bohr")
a_basis, b_basis = wftools.default_jastrow_basis(mol)
J = three_body_jastrow.Three_Body_JastrowSpin(mol, a_basis, b_basis)
J.parameters["ccoeff"] = np.random.random(J.parameters["ccoeff"].shape) * 0.02 - 0.01
configs = mc.initial_guess(mol, 10)
epos = coord.OpenConfigs(
    np.random.random((configs.configs.shape[0], configs.configs.shape[2]))
)
print(J.recompute(configs))

print(J.testvalue(0, epos)[0])

print(testwf.test_updateinternals(J, configs))


=======
>>>>>>> bd5a684a
def run_tests(wf, epos, epsilon):

    # _, epos = pyq.vmc(wf, epos, nblocks=1, nsteps=2, tstep=1)  # move off node


    
    _, epos = mc.vmc(wf, epos, nblocks=1, nsteps=2, tstep=1)  # move off node

    for k, item in testwf.test_updateinternals(wf, epos).items():
        print(k, item)
        assert item < epsilon

    #testwf.test_mask(wf, 0, epos)

    # for fname, func in zip(
    #     ["gradient", "laplacian", "pgradient"],
    #     [testwf.test_wf_gradient, testwf.test_wf_laplacian, testwf.test_wf_pgradient,],
    # ):
    #     err = [func(wf, epos, delta) for delta in [1e-4, 1e-5, 1e-6, 1e-7, 1e-8]]
    #     assert min(err) < epsilon, "epsilon {0}".format(epsilon)

    for fname, func in zip(
        ["gradient_value", "gradient_laplacian"],
        [testwf.test_wf_gradient_value, testwf.test_wf_gradient_laplacian,],
    ):
        d = func(wf, epos)
        for k, v in d.items():
            assert v < 1e-10, (k, v)


def test_obc_wfs(mol, J, epsilon=1e-5, nconf=10):
    """
    Ensure that the wave function objects are consistent in several situations.
    """

    mol = mol
    wf = J
    for k in wf.parameters:
        if k != "mo_coeff":
            wf.parameters[k] = np.asarray(np.random.rand(*wf.parameters[k].shape))

    epos = pyq.initial_guess(mol, nconf)
    run_tests(wf, epos, epsilon)


if __name__ == "__main__":
    mol = pyscf.gto.M(atom="H 0. 0. 0.,; Li 0. 0. 1.5", basis="sto-3g", unit="bohr")
    a_basis, b_basis = wftools.default_jastrow_basis(mol)
    J = three_body_jastrow.Three_Body_JastrowSpin(mol, a_basis, b_basis)
    J.parameters["ccoeff"] = np.random.random(J.parameters["ccoeff"].shape) * 0.02 - 0.01
    test_obc_wfs(mol, J, epsilon=1e-5, nconf=10)<|MERGE_RESOLUTION|>--- conflicted
+++ resolved
@@ -10,48 +10,28 @@
 import pyscf
 
 
-<<<<<<< HEAD
-mol = pyscf.gto.M(atom="H 0. 0. 0.,; Li 0. 0. 1.5", basis="sto-3g", unit="bohr")
-a_basis, b_basis = wftools.default_jastrow_basis(mol)
-J = three_body_jastrow.Three_Body_JastrowSpin(mol, a_basis, b_basis)
-J.parameters["ccoeff"] = np.random.random(J.parameters["ccoeff"].shape) * 0.02 - 0.01
-configs = mc.initial_guess(mol, 10)
-epos = coord.OpenConfigs(
-    np.random.random((configs.configs.shape[0], configs.configs.shape[2]))
-)
-print(J.recompute(configs))
-
-print(J.testvalue(0, epos)[0])
-
-print(testwf.test_updateinternals(J, configs))
-
-
-=======
->>>>>>> bd5a684a
 def run_tests(wf, epos, epsilon):
 
-    # _, epos = pyq.vmc(wf, epos, nblocks=1, nsteps=2, tstep=1)  # move off node
-
-
-    
-    _, epos = mc.vmc(wf, epos, nblocks=1, nsteps=2, tstep=1)  # move off node
+  #  _, epos = pyq.vmc(wf, epos, nblocks=1, nsteps=2, tstep=1)  # move off node
 
     for k, item in testwf.test_updateinternals(wf, epos).items():
         print(k, item)
         assert item < epsilon
 
-    #testwf.test_mask(wf, 0, epos)
+   # testwf.test_mask(wf, 0, epos)
 
-    # for fname, func in zip(
-    #     ["gradient", "laplacian", "pgradient"],
-    #     [testwf.test_wf_gradient, testwf.test_wf_laplacian, testwf.test_wf_pgradient,],
-    # ):
-    #     err = [func(wf, epos, delta) for delta in [1e-4, 1e-5, 1e-6, 1e-7, 1e-8]]
-    #     assert min(err) < epsilon, "epsilon {0}".format(epsilon)
+    for fname, func in zip(
+        ["gradient", "laplacian", "pgradient"],
+        [testwf.test_wf_gradient, testwf.test_wf_laplacian, testwf.test_wf_pgradient],
+    ):
+        err = [func(wf, epos, delta) for delta in [1e-4, 1e-5, 1e-6, 1e-7, 1e-8]]
+        print(err)
+        assert min(err) < epsilon, "epsilon {0}".format(epsilon)
+        print('assertion done')
 
     for fname, func in zip(
         ["gradient_value", "gradient_laplacian"],
-        [testwf.test_wf_gradient_value, testwf.test_wf_gradient_laplacian,],
+        [testwf.test_wf_gradient_value, testwf.test_wf_gradient_laplacian],
     ):
         d = func(wf, epos)
         for k, v in d.items():
