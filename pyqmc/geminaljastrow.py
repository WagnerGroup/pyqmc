# MIT License
#
# Copyright (c) 2019-2024 The PyQMC Developers
#
# Permission is hereby granted, free of charge, to any person obtaining a copy
# of this software and associated documentation files (the "Software"), to deal
# in the Software without restriction, including without limitation the rights
# to use, copy, modify, merge, publish, distribute, sublicense, and/or sell
# copies of the Software, and to permit persons to whom the Software is
# furnished to do so, subject to the following conditions:
#
# The above copyright notice and this permission notice shall be included in all
# copies or substantial portions of the Software.

import numpy as np
import pyqmc.gpu as gpu
import pyqmc.orbitals
import pyqmc.supercell


class GeminalJastrow:
    r"""
    Jastrow factor defined by Casula, Attaccalite, and Sorella, J. Chem. Phys. 121, 7110 (2004); https://doi.org/10.1063/1.1794632

    .. math:: J_G(\mathbf{R}) = \sum_{i\ne j} \sum_{mn} \tilde g_{mn} \chi_m(\mathbf{r}_i) \chi_n(\mathbf{r}_j)

    :math:`\chi_m(\mathbf{r})` is a set of basis orbitals.

    We can split the sum over all :math:`i, j` into two sums over all pairs :math:`i<j` (the second term exchanges all pairs of particles from the first, :math:`\mathbf{r}_i \leftrightarrow \mathbf{r}_j`)

    .. math:: J_G(\mathbf{R}) =
        \underbrace{\sum_{i< j} \sum_{mn} \tilde g_{mn} \chi_m(\mathbf{r}_i) \chi_n(\mathbf{r}_j)}_{J_G^1(\mathbf{R})}
      + \underbrace{\sum_{i< j} \sum_{mn} \tilde g_{mn} \chi_m(\mathbf{r}_j) \chi_n(\mathbf{r}_i)}_{J_G^2(\mathbf{R})}

    Reordering the product in :math:`J_G^2` and reindexing :math:`m\leftrightarrow n` yields

    .. math:: J_G^2(\mathbf{R}) = \sum_{i< j} \sum_{mn} \tilde g_{nm} \chi_m(\mathbf{r}_i) \chi_n(\mathbf{r}_j),

    showing that exchanging two electrons is equivalent to exchanging the indices of :math:`\tilde g_{mn}`.
    The coefficient matrix :math:`\tilde g_{mn}` has extra degrees of freedom: only the symmetric part contributes.

    .. math:: J_G(\mathbf{R}) = \sum_{i< j} \sum_{mn} (\tilde g_{mn}+\tilde g_{nm}) \chi_m(\mathbf{r}_i) \chi_n(\mathbf{r}_j)

    .. math:: J_G(\mathbf{R}) = \sum_{i< j} \sum_{m\le n} g_{mn} [\chi_m(\mathbf{r}_i) \chi_n(\mathbf{r}_j) + \chi_n(\mathbf{r}_i) \chi_m(\mathbf{r}_j)]

    The independent parameters are :math:`g_{mn} = \tilde g_{mn} + \tilde g_{nm}, \; m \le n`.
    """

    def __init__(self, mol, orbitals=None, eval_gto_precision=None):
        if orbitals is None:
            if hasattr(mol, "lattice_vectors"):
                if not hasattr(mol, "original_cell"):
                    mol = pyqmc.supercell.get_supercell(mol, np.eye(3))
                else:
                    mol = make_pbc_supercell_for_gamma_aos(mol)
                kpts = [[0, 0, 0]]
                self.orbitals = pyqmc.orbitals.PBCOrbitalEvaluatorKpoints(
                    mol, kpts=kpts, eval_gto_precision=eval_gto_precision
                )
            else:
                self.orbitals = pyqmc.orbitals.MoleculeOrbitalEvaluator(mol, [0, 0])
        else:
            self.orbitals = orbitals
        randpos = np.random.random((1, 3))
        dim = mol.eval_gto("GTOval_sph", randpos).shape[-1]
        self.parameters = {"gcoeff": gpu.cp.zeros(int(dim * (dim + 1) / 2))}
        self.dtype = float
        self.optimize = "greedy"

    def recompute(self, configs):
        r"""
        Initializes the 2D array :math:`g_{mn}` from the 1D parameter vector
        """
        nconf, self.nelec = configs.configs.shape[:2]
        # shape of arrays:
        # ao_val: (nconf, nelec, nbasis)
        aos = self.orbitals.aos("GTOval_sph", configs)
        self.ao_val = aos.reshape(nconf, self.nelec, aos.shape[-1])
        self.gcoeff = gpu.cp.zeros((aos.shape[-1], aos.shape[-1]))
        triu_inds = gpu.cp.triu_indices(aos.shape[-1])
        if len(triu_inds[0]) != len(self.parameters["gcoeff"]):
            raise ValueError("Wrong number of parameters. Maybe the parameters are from an incompatible version.")
        self.gcoeff[triu_inds] = self.parameters["gcoeff"]
        self.gcoeff = self.gcoeff + self.gcoeff.T

        return self.value()

    def updateinternals(self, e, epos, configs, mask=None, saved_values=None):
        """
        AO values are saved (nconfig, nelec, nao)
        """
        if mask is None:
            mask = [True] * epos.configs.shape[0]
        if saved_values is None:
            aoval = self.orbitals.aos("GTOval_sph", epos, mask=mask)[0]
        else:
            aoval = saved_values[mask]
        self.ao_val[mask, e, :] = aoval

    def value(self):
        r"""
        .. math:: \sum_{m\le n} \sum_{i<j} g_{mn} \chi_m(\mathbf{r}_i) \chi_n(\mathbf{r}_j)

        :math:`g_{mn}` only has nonzero elements where :math:`m\le n`.
        """
        mask = gpu.cp.tril(gpu.cp.ones((self.nelec, self.nelec)), -1)
        vals = gpu.cp.einsum(
            "mn,cim, cjn, ij-> c",
            self.gcoeff,
            self.ao_val,
            self.ao_val,
            mask,
            optimize=self.optimize,
        )
        signs = np.ones(len(vals))
        return (signs, gpu.asnumpy(vals))

    def _compute_value(self, ao_e, ao, e):
        r"""
        .. math:: \sum_{m\le n} \sum_{i<e} g_{mn} \chi_m(\mathbf{r}_e) \chi_n(\mathbf{r}_i)
                             + \sum_{e<j} g_{mn} \chi_n(\mathbf{r}_e) \chi_m(\mathbf{r}_j)

        For derivatives,

        .. math:: \sum_{m\le n} \sum_{i<e} g_{mn} \nabla\chi_m(\mathbf{r}_e) \chi_n(\mathbf{r}_i)
                             + \sum_{e<j} g_{mn} \nabla\chi_n(\mathbf{r}_e) \chi_m(\mathbf{r}_j)

        :math:`g_{mn}` only has nonzero elements where :math:`m\le n`.

        Parameters:
        :parameter ndarray(nconfig, nao) ao_e: ao values or derivatives of electron e. If derivatives, shape is (nderiv, nconfig, nao)
        :parameter ndarray(nconfig, nelec, nao) ao: ao values of all electrons.
        :parameter int e: electron index

        """
        # `...` is for derivatives
        curr_val = gpu.cp.einsum(
            "mn, ...cm, cjn -> ...c",
            self.gcoeff,
            ao_e,
            ao[:, :e, :],
            optimize=self.optimize,
        )
        curr_val += gpu.cp.einsum(
            "mn, ...cn, cim -> ...c",
            self.gcoeff,
            ao_e,
            ao[:, e + 1:,:],
            optimize=self.optimize,
        )
        return curr_val

    def gradient_value(self, e, epos):
        ao = self.orbitals.aos("GTOval_sph_deriv1", epos)[0]
        deriv = self._compute_value(ao, self.ao_val, e)
        curr_val = self._compute_value(self.ao_val[:, e], self.ao_val, e)
        val_ratio = gpu.cp.exp(deriv[0] - curr_val)
        return gpu.asnumpy(deriv[1:]), gpu.asnumpy(val_ratio), ao[0]

    def gradient(self, e, epos):
        r"""
        .. math:: \sum_{m\le n} \sum_{i<e} g_{mn} \nabla\chi_m(\mathbf{r}'_e) \chi_n(\mathbf{r}_i)
                             + \sum_{e<j} g_{mn} \nabla\chi_n(\mathbf{r}'_e) \chi_m(\mathbf{r}_j)
        """

        ao = self.orbitals.aos("GTOval_sph_deriv1", epos)[0]
        grad = self._compute_value(ao[1:], self.ao_val, e)
        return gpu.asnumpy(grad)

    def laplacian(self, e, epos):
        return self.gradient_laplacian(e, epos)[1]

    def gradient_laplacian(self, e, epos):
        r"""
        .. math:: \nabla_e J_G = \sum_{m\le n} \sum_{i<e} g_{mn} \nabla\chi_m(\mathbf{r}'_e) \chi_n(\mathbf{r}_i)
                             + \sum_{e<j} g_{mn} \nabla\chi_n(\mathbf{r}'_e) \chi_m(\mathbf{r}_j)
        .. math:: \nabla_e^2 J_G = \sum_{m\le n} \sum_{i<e} g_{mn} \nabla^2\chi_m(\mathbf{r}'_e) \chi_n(\mathbf{r}_i)
                             + \sum_{e<j} g_{mn} \nabla^2\chi_n(\mathbf{r}'_e) \chi_m(\mathbf{r}_j)
        .. math:: \nabla_e^2 e^{J_G(\mathbf{R})} / e^{J_G(\mathbf{R})} = \nabla_e^2 J_G + |\nabla_e J_G|^2
        """
<<<<<<< HEAD
        ao = self.orbitals.aos("GTOval_sph_deriv2", epos)[0]
        ao = gpu.cp.concatenate(
            [ao[1:4, ...], ao[[4, 7, 9], ...].sum(axis=0, keepdims=True)], axis=0
        )
=======
        ao = self.orbitals.aos("GTOval_sph_deriv2", epos)[0][1:]
        #ao = gpu.cp.concatenate(
        #    [ao[1:4, ...], ao[[4, 7, 9], ...].sum(axis=0, keepdims=True)], axis=0
        #)
>>>>>>> 9313ae0b
        deriv = self._compute_value(ao, self.ao_val, e)
        grad = deriv[:3]
        lap3 = gpu.cp.einsum("dc,dc->c", grad, grad)
        return gpu.asnumpy(grad), gpu.asnumpy(deriv[3] + lap3)

    def pgradient(self):
        r"""
        .. math:: \frac{\partial J_G}{\partial g_{mn}} = \sum_{i<j} \chi_m(\mathbf{r}_i) \chi_n(\mathbf{r}_j)

        The upper triangular entries are extracted as a 1D array to match the shape of parameters["gcoeff"].
        """
        mask = gpu.cp.tril(
            gpu.cp.ones((self.nelec, self.nelec)), -1
        )  # to prevent double counting of electron pairs
        coeff_grad = gpu.cp.einsum(
            "cim, cjn, ij-> cmn", self.ao_val, self.ao_val, mask, optimize=self.optimize
        )
        coeff_grad = coeff_grad + coeff_grad.transpose(0, 2, 1)
        tui = gpu.cp.triu_indices(coeff_grad.shape[-1])  # select only m <= n
        return {"gcoeff": coeff_grad[:, tui[0], tui[1]]}

    def testvalue(self, e, epos, mask=None):
        r"""
        .. math:: \sum_{m\le n} \sum_{i<e} g_{mn} \chi_m(\mathbf{r}'_e) \chi_n(\mathbf{r}_i)
                             + \sum_{e<j} g_{mn} \chi_n(\mathbf{r}'_e) \chi_m(\mathbf{r}_j)
                 -\left(\sum_{m\le n} \sum_{i<e} g_{mn} \chi_m(\mathbf{r}_e) \chi_n(\mathbf{r}_i)
                             + \sum_{e<j} g_{mn} \chi_n(\mathbf{r}_e) \chi_m(\mathbf{r}_j)\right)
        """
        if mask is None:
            mask = [True] * self.ao_val.shape[0]
        masked_ao_val = self.ao_val[mask]
        curr_val = self._compute_value(masked_ao_val[:, e], masked_ao_val, e)
        aos = self.orbitals.aos("GTOval_sph", epos, mask=mask)[0]
        new_ao_val = aos.reshape(
            len(curr_val), *epos.configs.shape[1:-1], aos.shape[-1]
        )
        # `...` is for extra dimension for ECP aux coordinates
        new_val = gpu.cp.einsum(
            "mn, c...m, cjn -> c...",
            self.gcoeff,
            new_ao_val,
            masked_ao_val[:, :e, :],
            optimize=self.optimize,
        )
        new_val += gpu.cp.einsum(
            "mn, c...n, cim -> c...",
            self.gcoeff,
            new_ao_val,
            masked_ao_val[:, e + 1:, :],
            optimize=self.optimize,
        )
        return gpu.asnumpy(gpu.cp.exp((new_val.T - curr_val).T)), new_ao_val

    def testvalue_many(self, e_, epos, mask=None):
        r"""
        .. math:: \sum_{m\le n} \sum_{i<e} g_{mn} \chi_m(\mathbf{r}'_e) \chi_n(\mathbf{r}_i)
                             + \sum_{e<j} g_{mn} \chi_n(\mathbf{r}'_e) \chi_m(\mathbf{r}_j)
                 -\left(\sum_{m\le n} \sum_{i<e} g_{mn} \chi_m(\mathbf{r}_e) \chi_n(\mathbf{r}_i)
                             + \sum_{e<j} g_{mn} \chi_n(\mathbf{r}_e) \chi_m(\mathbf{r}_j)\right)
        """
        if mask is None:
            mask = [True] * self.ao_val.shape[0]
        aos = self.orbitals.aos("GTOval_sph", epos, mask=mask)[0]
        new_ao_val = aos.reshape(
            len(aos), *epos.configs.shape[1:-1], aos.shape[-1]
        )
        masked_ao_val = self.ao_val[mask]

        out = np.zeros((len(e_), aos.shape[0]))
        for i, e in enumerate(e_):
            curr_val = self._compute_value(masked_ao_val[:, e], masked_ao_val, e)
            new_val = self._compute_value(new_ao_val, masked_ao_val, e)
            out[i] =  gpu.asnumpy(gpu.cp.exp((new_val.T - curr_val).T))
        return out.T


def make_pbc_supercell_for_gamma_aos(scell, S=None, **kwargs):
    import pyscf.pbc.gto as gto

    cell = scell.original_cell
    if S is None:
        S = scell.S
    scale = np.abs(int(np.round(np.linalg.det(S))))
    superlattice = np.dot(S, cell.lattice_vectors())
    Rpts = pyqmc.supercell.get_supercell_copies(cell.lattice_vectors(), S)
    atom = []
    for name, xyz in cell._atom:
        atom.extend([(name, xyz + R) for R in Rpts])

    newcell = gto.Cell(
        atom=atom,
        a=superlattice,
        unit="Bohr",
        spin=cell.spin * scale,
    )
    for k in ["basis", "ecp", "exp_to_discard"]:
        if k not in kwargs.keys() and k in cell.__dict__.keys():
            kwargs[k] = cell.__dict__[k]
    for k, v in kwargs.items():
        newcell.__dict__[k] = v
    newcell.build()
    newsupercell = pyqmc.supercell.get_supercell(newcell, np.eye(3))
    return newsupercell<|MERGE_RESOLUTION|>--- conflicted
+++ resolved
@@ -178,17 +178,10 @@
                              + \sum_{e<j} g_{mn} \nabla^2\chi_n(\mathbf{r}'_e) \chi_m(\mathbf{r}_j)
         .. math:: \nabla_e^2 e^{J_G(\mathbf{R})} / e^{J_G(\mathbf{R})} = \nabla_e^2 J_G + |\nabla_e J_G|^2
         """
-<<<<<<< HEAD
-        ao = self.orbitals.aos("GTOval_sph_deriv2", epos)[0]
-        ao = gpu.cp.concatenate(
-            [ao[1:4, ...], ao[[4, 7, 9], ...].sum(axis=0, keepdims=True)], axis=0
-        )
-=======
         ao = self.orbitals.aos("GTOval_sph_deriv2", epos)[0][1:]
         #ao = gpu.cp.concatenate(
         #    [ao[1:4, ...], ao[[4, 7, 9], ...].sum(axis=0, keepdims=True)], axis=0
         #)
->>>>>>> 9313ae0b
         deriv = self._compute_value(ao, self.ao_val, e)
         grad = deriv[:3]
         lap3 = gpu.cp.einsum("dc,dc->c", grad, grad)
