--- conflicted
+++ resolved
@@ -98,14 +98,11 @@
         df.extend(df_)
         configs, weights = branch(configs, weights)
     return df, configs, weights
-<<<<<<< HEAD
-=======
     
 
 def dmc_propagate(wf,configs,weights,tstep,nsteps=5,accumulators=None,ekey=('energy','total'), verbose=False, drift_limiter=limdrift,stepoffset=0):
     """
     Propagate DMC without branching
->>>>>>> 8c848480
     
     Args:
       wf: A Wave function-like class. recompute(), gradient(), and updateinternals() are used, as well as anything (such as laplacian() ) used by accumulators
@@ -133,39 +130,6 @@
 
       coords: The final coordinates from this calculation.
 
-<<<<<<< HEAD
-def dmc_propagate(wf,configs,weights,tstep,nsteps=5,accumulators=None,ekey=('energy','total'), verbose=False, drift_limiter=limdrift,stepoffset=0):
-    """
-    Propagate DMC without branching
-    
-    Args:
-      wf: A Wave function-like class. recompute(), gradient(), and updateinternals() are used, as well as anything (such as laplacian() ) used by accumulators
-
-      configs: (nconfig, nelec, 3) - initial coordinates to start calculation.
-
-      weights: (nconfig,) - initial weights to start calculation
-
-      tstep: Time step for move proposals. Introduces time step error.
-
-      nsteps: number of DMC steps to take
-
-      accumulators: A dictionary of functor objects that take in (coords,wf) and return a dictionary of quantities to be averaged. np.mean(quantity,axis=0) should give the average over configurations. If none, a default energy accumulator will be used.
-
-      ekey: tuple of strings; energy is needed for DMC weights. Access total energy by accumulators[ekey[0]](configs, wf)[ekey[1]
-
-      verbose: Print out step information 
-
-      drift_limiter: a function that takes a gradient and a cutoff and returns an adjusted gradient
-
-      stepoffset: what to start the step numbering at.
-
-    Returns: (df,coords,weights)
-      df: A list of dictionaries nstep long that contains all results from the accumulators.
-
-      coords: The final coordinates from this calculation.
-
-=======
->>>>>>> 8c848480
       weights: The final weights from this calculation
       
     """
@@ -174,12 +138,8 @@
     wf.recompute(configs)
 
     eloc = accumulators[ekey[0]](configs, wf)[ekey[1]]
-<<<<<<< HEAD
-    eref = np.mean(eloc) 
-=======
     eref_mean = np.mean(weights*eloc)/np.mean(weights)
     eref=eref_mean
->>>>>>> 8c848480
     df=[]
     for step in range(nsteps):
         acc=np.zeros(nelec)
@@ -191,11 +151,7 @@
 
             # Compute reverse move
             new_grad=drift_limiter(wf.gradient(e, eposnew).T,tstep) 
-<<<<<<< HEAD
-            forward=np.sum((configs[:,e,:]+tstep*grad-eposnew)**2,axis=1)
-=======
             forward=np.sum((configs[:,e,:]+grad-eposnew)**2,axis=1)
->>>>>>> 8c848480
             backward=np.sum((eposnew+new_grad-configs[:,e,:])**2,axis=1)
             t_prob = np.exp(1/(2*tstep)*(forward-backward))
 
@@ -213,14 +169,9 @@
         elocold = eloc.copy()
         energydat=accumulators[ekey[0]](configs, wf)
         eloc = energydat[ekey[1]] 
-<<<<<<< HEAD
-        #print(elocold, eloc, eref)
-        weights *= np.exp( -tstep*0.5*(elocold+eloc-2*eref) )
-=======
         wmult=np.exp( -tstep*0.5*(elocold+eloc-2*eref) )
         wmult[wmult > 2.0] = 2.0
         weights*=wmult
->>>>>>> 8c848480
         wavg = np.mean(weights)
 
         avg = {}
@@ -236,7 +187,6 @@
         avg['weightmin'] = np.amin(weights)
         avg['weightmax'] = np.amax(weights)
         avg['eref'] = eref
-        eref -= np.log(wavg)
         avg['acceptance'] = np.mean(acc)
         avg['step']=stepoffset+step
         if verbose:
