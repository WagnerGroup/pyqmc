--- conflicted
+++ resolved
@@ -304,17 +304,10 @@
         s = int(e >= self._nelec[0])
         ao = self.orbitals.aos("GTOval_sph_deriv2", epos)
         ao_val = ao[:, 0, :, :]
-<<<<<<< HEAD
-        ao_lap = cp.sum(ao[:, [4, 7, 9], :, :], axis=1)
-        mos = cp.stack(
-            [self.orbitals.mos(x, s)[..., self._det_occup[s]] for x in [ao_val, ao_lap]]
-        )
-=======
         ao_lap = gpu.cp.sum(ao[:, [4, 7, 9], :, :], axis=1)
         mos = gpu.cp.stack([
             self.orbitals.mos(x, s)[..., self._det_occup[s]] for x in [ao_val, ao_lap]
         ])
->>>>>>> ef6b6da1
         ratios = self._testrowderiv(e, mos)
         return gpu.asnumpy(ratios[1] / ratios[0])
 
