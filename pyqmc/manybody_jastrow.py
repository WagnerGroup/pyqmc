--- conflicted
+++ resolved
@@ -9,10 +9,7 @@
         self.parameters = {}
         self.parameters["gcoeff"] = np.zeros((dim, dim))
         self.iscomplex = False
-<<<<<<< HEAD
         self.optimize = "greedy"
-=======
->>>>>>> 1e643f85
 
     def recompute(self, configs):
         self._configscurrent = configs.copy()
