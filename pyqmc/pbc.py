import numpy as np


def enforce_pbc_orth(lattvecs,epos):
    '''
    Args:

      lattvecs: orthogonal lattice vectors defining 3D torus: (3,3)

      init_epos: attempted new electron coordinates: (nconfig,3)

    Returns:
    
      final_epos: final electron coordinates with PBCs imposed: (nconfig,3)

      wraparound: vector used to bring a given electron back to the simulation cell written in terms of lattvecs: (nconfig,3)
    '''
    # Checks lattice vecs orthogonality. Note: assuming latt vecs are rows, [[v1],[v2],[v3]]=lattvecs.T
    orth=np.einsum('ij,jk->ik',lattvecs,lattvecs.T)
    np.fill_diagonal(orth,0)
    assert np.all(orth==0), "Using enforce_pbc_orth() but lattice vectors are not orthogonal."
    
    # Constructs p.v/|v|^2
    #  p is matrix with electronic positions
    #  v is diag matrix with lattice vecs
    nlattvecs2=np.einsum('ij,i->ij',lattvecs,1/np.linalg.norm(lattvecs,axis=1)**2)
    epos_lvecs_coord=np.einsum('ij,kj->ik',epos,nlattvecs2)
<<<<<<< HEAD
=======

    # Finds position inside box and wraparound vectors (in lattice vector coordinates) 
    tmp=np.divmod(epos_lvecs_coord,1)
    wraparound=tmp[0]
    final_epos=np.einsum('ji,kj->ki',lattvecs,tmp[1])

    return final_epos, wraparound 





def enforce_pbc(lattvecs,epos):
    '''
    Args:

      lattvecs: orthogonal lattice vectors defining 3D torus: (3,3)

      init_epos: attempted new electron coordinates: (nconfig,3)

    Returns:
    
      final_epos: final electron coordinates with PBCs imposed: (nconfig,3)
>>>>>>> a4f7b0df

      wraparound: vector used to bring a given electron back to the simulation cell written in terms of lattvecs: (nconfig,3)
    '''
    # Writes epos in terms of (lattice vecs) fractional coordinates
    recpvecs=np.linalg.inv(lattvecs)
    epos_lvecs_coord=np.einsum('ij,jk->ik',epos,recpvecs)  
    
    # Finds position inside box and wraparound vectors (in lattice vector coordinates) 
    tmp=np.divmod(epos_lvecs_coord,1)
    wraparound=tmp[0]
    final_epos=np.einsum('ji,kj->ki',lattvecs,tmp[1])

    return final_epos, wraparound 

<|MERGE_RESOLUTION|>--- conflicted
+++ resolved
@@ -25,8 +25,6 @@
     #  v is diag matrix with lattice vecs
     nlattvecs2=np.einsum('ij,i->ij',lattvecs,1/np.linalg.norm(lattvecs,axis=1)**2)
     epos_lvecs_coord=np.einsum('ij,kj->ik',epos,nlattvecs2)
-<<<<<<< HEAD
-=======
 
     # Finds position inside box and wraparound vectors (in lattice vector coordinates) 
     tmp=np.divmod(epos_lvecs_coord,1)
@@ -50,7 +48,6 @@
     Returns:
     
       final_epos: final electron coordinates with PBCs imposed: (nconfig,3)
->>>>>>> a4f7b0df
 
       wraparound: vector used to bring a given electron back to the simulation cell written in terms of lattvecs: (nconfig,3)
     '''
