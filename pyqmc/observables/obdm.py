# MIT License
#
# Copyright (c) 2019-2024 The PyQMC Developers
#
# Permission is hereby granted, free of charge, to any person obtaining a copy
# of this software and associated documentation files (the "Software"), to deal
# in the Software without restriction, including without limitation the rights
# to use, copy, modify, merge, publish, distribute, sublicense, and/or sell
# copies of the Software, and to permit persons to whom the Software is
# furnished to do so, subject to the following conditions:
#
# The above copyright notice and this permission notice shall be included in all
# copies or substantial portions of the Software.

"""Evaluate the OBDM for a wave function object."""

import pyqmc.wf.orbitals
import numpy as np
import pyqmc.method.mc as mc
from pyqmc.gpu import cp, asnumpy

import pyqmc.pbc.supercell as supercell


class OBDMAccumulator:
    r"""Return the obdm as an array with indices rho[spin][i][j] = <c^+_{spin,i}c_{spin,j}>

    .. math:: \rho^\sigma_{ij} = \langle c^\dagger_{\sigma, i} c_{\sigma, j} \rangle

    We are measuring the amplitude of moving one electron (e.g. the first one) from orbital :math:`\phi_i` to orbital :math:`\phi_j` (Eq (7) of DOI:10.1063/1.4793531)

    .. math:: \rho_{i,j} = \int dR dr' \Psi^*(R') \phi_i(r') \phi_j^*(r) \Psi(R)

    (The complex conjugate is on the wrong orbital in Eq (7) in the paper.) Sampling :math:`R` from :math:`|\Psi(R)^2|` and :math:`r'` from :math:`f(r) = \sum_i |\phi(r)|^2`

    .. math:: \rho_{i,j} = \int dR dr' \frac{\Psi^*(R')}{\Psi^*(R)} \left[\Psi^*(R) \Psi(R)\right] \frac{\phi_i(r') \phi_j^*(r)}{f(r)} \left[f(r)\right]

    The distributions (in square brackets) are accounted for by the Monte Carlo integration

    .. math:: \rho_{i,j} = \left\langle \frac{\Psi^*(R')}{\Psi^*(R)} \frac{\phi_i(r') \phi_j^*(r)}{f(r)} \right\rangle

    Eq (9) in the paper is the complex conjugate of this

    .. math:: \rho_{i,j}^* = \left\langle \frac{\Psi(R')}{\Psi(R)} \frac{\phi_j^*(r') \phi_i(r)}{f(r)} \right\rangle


    Args:

      mol (Mole): PySCF Mole object.

      configs (array): electron positions.

      wf (pyqmc wave function object): wave function to evaluate on.

      orb_coeff (array): coefficients with size (nbasis,norb) relating mol basis to basis
        of 1-RDM desired.

      tstep (float): width of the Gaussian to update a walker position for the
        extra coordinate.

      spin: 0 or 1 for up or down. Defaults to all electrons.

      eval_gto_precision (float): desired value of orbital at rcut, used for determining rcut for periodic system. Default value = 0.01
    """

    def __init__(
        self,
        mol,
        orb_coeff,
        nsweeps=5,
        tstep=0.50,
        warmup=10000,
        naux=None,
        spin=None,
        electrons=None,
        kpts=None,
        eval_gto_precision=None,
    ):
        if spin is not None:
            if spin == 0:
                self._electrons = np.arange(0, mol.nelec[0])
            elif spin == 1:
                self._electrons = np.arange(mol.nelec[0], np.sum(mol.nelec))
            else:
                raise ValueError("Spin not equal to 0 or 1")
        elif electrons is not None:
            self._electrons = electrons
        else:
            self._electrons = np.arange(0, np.sum(mol.nelec))

        if kpts is None:
            self.orbitals = pyqmc.wf.orbitals.MoleculeOrbitalEvaluator(
                mol, [orb_coeff, orb_coeff]
            )
            if hasattr(mol, "a"):
                raise ValueError("kpts is required if the system is periodic")
        else:
            if not hasattr(mol, "original_cell"):
                mol = supercell.get_supercell(mol, np.eye(3))
            self.orbitals = pyqmc.wf.orbitals.PBCOrbitalEvaluatorKpoints(
                mol, [orb_coeff, orb_coeff], kpts, eval_gto_precision=eval_gto_precision
            )

        self.dtype = self.orbitals.mo_dtype

        self._tstep = tstep
        self.nelec = len(self._electrons)
        self._nsweeps = nsweeps
        self._nstep = nsweeps
        self._warmup = warmup
        self._naux = naux
        self._warmed_up = False
        self._mol = mol
        if mol.cart:
            self._gtoval = "GTOval_cart"
        else:
            self._gtoval = "GTOval_sph"
        self.norb = self.orbitals.parameters["mo_coeff_alpha"].shape[-1]

    def warm_up(self, naux):
        self._extra_config = mc.initial_guess(self._mol, int(naux / self.nelec) + 1)
        self._extra_config.reshape((-1, 1, 3))
        self._extra_config.resample(range(naux))
        _, extra_configs, _ = sample_onebody(
            self._extra_config,
            self.orbitals,
            spin=0,
            gtoval=self._gtoval,
            nsamples=self._warmup,
            tstep=self._tstep,
        )
        self._extra_config = extra_configs[-1]

    def __call__(self, configs, wf):
        """"""

        nconf = configs.configs.shape[0]
        if not self._warmed_up:
            naux = nconf if self._naux is None else self._naux
            self.warm_up(naux)
            self._warmed_up = True

        results = {
            "value": np.zeros((nconf, self.norb, self.norb), dtype=self.dtype),
            "norm": np.zeros((nconf, self.norb)),
        }
        naux = self._extra_config.configs.shape[0]

        auxassignments = np.random.randint(0, naux, size=(self._nsweeps, nconf))
        accept, extra_configs, borb_aux = sample_onebody(
            self._extra_config,
            self.orbitals,
            spin=0,
            gtoval=self._gtoval,
            nsamples=self._nsweeps,
            tstep=self._tstep,
        )
        self._extra_config = extra_configs[-1]

        for conf, assign in zip(extra_configs, auxassignments):
            conf.resample(assign)
        borb_aux = cp.asarray(
            [orb[assign, ...] for orb, assign in zip(borb_aux, auxassignments)]
        )

        borb_configs = self.evaluate_orbitals(configs.select_electrons(self._electrons))
        borb_configs = borb_configs.reshape(nconf, self.nelec, -1)

        bauxsquared = cp.abs(borb_aux) ** 2
        fsum = cp.sum(bauxsquared, axis=-1, keepdims=True) / self.norb
        norm = bauxsquared / fsum
        baux_f = borb_aux / fsum

        for sweep, aux in enumerate(auxassignments):
            wfratio = wf.testvalue_many(
                self._electrons, extra_configs[sweep].electron(0)
            )
            ratio = np.einsum(
                "ie,ij,iek->ijk",
                wfratio.conj(),
                baux_f[sweep, :],
                borb_configs.conj(),
                optimize=True,
            )

            results["value"] += asnumpy(ratio)
            results["norm"] += asnumpy(norm[sweep, :])

        results["value"] /= self._nstep
        results["norm"] = results["norm"] / self._nstep
        return results

    def avg(self, configs, wf):
        return {k: np.mean(it, axis=0) for k, it in self(configs, wf).items()}

    def evaluate_orbitals(self, configs):
        ao = self.orbitals.aos(self._gtoval, configs)
        return self.orbitals.mos(ao, spin=0)

    def keys(self):
        return set(
            ["value", "norm"],
        )

    def shapes(self):
        norb = self.norb
        return {
            "value": (norb, norb),
            "norm": (norb,),
        }

<<<<<<< HEAD
def sample_onebody(configs, orbitals, spin, nsamples=1, tstep=0.5):
=======

def sample_onebody(configs, orbitals, spin, gtoval, nsamples=1, tstep=0.5):
>>>>>>> 46d8f16c
    r"""
    For a set of orbitals defined by orb_coeff, return samples from :math:`f(r) = \sum_i \phi_i(r)^2`.
    Returns:
        allaccept (nsamples, n)
        allconfigs nsamples list of (naux, 1, 3) configs
        allorbs = nsamples list of (naux, 1, norb)
    """
    n = configs.configs.shape[0]
    ao = orbitals.aos(gtoval, configs)
    borb = orbitals.mos(ao, spin=spin)
    fsum = (cp.abs(borb) ** 2).sum(axis=1)

    allaccept = np.zeros((nsamples, n))
    allconfigs = []
    allorbs = []
    for s in range(nsamples):
        shift = np.sqrt(tstep) * np.random.randn(*configs.configs.shape)
        newconfigs = configs.make_irreducible(0, (configs.configs + shift)[:, 0])
        ao = orbitals.aos(gtoval, newconfigs)
        borbnew = orbitals.mos(ao, spin=spin)
        fsumnew = (cp.abs(borbnew) ** 2).sum(axis=1)
        accept = asnumpy(fsumnew / fsum) > np.random.rand(n)
        configs.move(0, newconfigs, accept)
        borb[accept] = borbnew[accept]
        fsum[accept] = fsumnew[accept]
        allconfigs.append(configs.copy())
        allaccept[s] = accept
        allorbs.append(borb.copy())

    return allaccept, allconfigs, allorbs


def normalize_obdm(obdm, norm):
    return obdm / (norm[np.newaxis, :] * norm[:, np.newaxis]) ** 0.5<|MERGE_RESOLUTION|>--- conflicted
+++ resolved
@@ -209,12 +209,8 @@
             "norm": (norb,),
         }
 
-<<<<<<< HEAD
-def sample_onebody(configs, orbitals, spin, nsamples=1, tstep=0.5):
-=======
 
 def sample_onebody(configs, orbitals, spin, gtoval, nsamples=1, tstep=0.5):
->>>>>>> 46d8f16c
     r"""
     For a set of orbitals defined by orb_coeff, return samples from :math:`f(r) = \sum_i \phi_i(r)^2`.
     Returns:
