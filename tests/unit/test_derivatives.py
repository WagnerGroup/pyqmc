# This must be done BEFORE importing numpy or anything else.
# Therefore it must be in your main script.
import os

os.environ["MKL_NUM_THREADS"] = "1"
os.environ["NUMEXPR_NUM_THREADS"] = "1"
os.environ["OMP_NUM_THREADS"] = "1"
import sys
import numpy as np
import pyqmc.testwf as testwf


def test_wfs():
    """
    Ensure that the wave function objects are consistent in several situations.
    """

    from pyscf import lib, gto, scf
    from pyqmc import Slater
    from pyqmc.multiplywf import MultiplyWF
    from pyqmc.manybody_jastrow import J3
    from pyqmc import default_jastrow
    import pyqmc

    mol = gto.M(atom="Li 0. 0. 0.; H 0. 0. 1.5", basis="sto-3g", unit="bohr")
    mf = scf.RHF(mol).run()
    mf_rohf = scf.ROHF(mol).run()
    mf_uhf = scf.UHF(mol).run()
    epsilon = 1e-5
    nconf = 10
    epos = pyqmc.initial_guess(mol, nconf)
    for wf in [
        default_jastrow(mol)[0],
        J3(mol),
        MultiplyWF(Slater(mol, mf), default_jastrow(mol)[0]),
        MultiplyWF(Slater(mol, mf), default_jastrow(mol)[0], J3(mol)),
        Slater(mol, mf_uhf),
        Slater(mol, mf),
        Slater(mol, mf_rohf),
    ]:
        for k in wf.parameters:
            if k != "mo_coeff":
                wf.parameters[k] = np.random.rand(*wf.parameters[k].shape)
        for k, item in testwf.test_updateinternals(wf, epos).items():
            print(k, item)
            assert item < epsilon

        testwf.test_mask(wf, 0, epos)

        _, epos = pyqmc.vmc(wf, epos, nblocks=1, nsteps=2, tstep=1)  # move off node

        for fname, func in zip(
            ["gradient", "laplacian", "pgradient"],
            [
                testwf.test_wf_gradient,
                testwf.test_wf_laplacian,
                testwf.test_wf_pgradient,
            ],
        ):
            err = []
            for delta in [1e-4, 1e-5, 1e-6, 1e-7, 1e-8]:
                err.append(func(wf, epos, delta))
            print(type(wf), fname, min(err))
            assert min(err) < epsilon, "epsilon {0}".format(epsilon)

        testwf.test_wf_gradient_laplacian(wf, epos)
        testwf.test_wf_gradient_value(wf, epos)


def test_pbc_wfs():
    """
    Ensure that the wave function objects are consistent in several situations.
    """

    from pyscf.pbc import lib, gto, scf
    from pyqmc.supercell import get_supercell
    from pyqmc.slater import Slater
    from pyqmc.multiplywf import MultiplyWF
    from pyqmc import default_jastrow
    import pyqmc

    mol = gto.M(
        atom="H 0. 0. 0.; H 1. 1. 1.",
        basis="sto-3g",
        unit="bohr",
        a=(np.ones((3, 3)) - np.eye(3)) * 4,
    )
    mf = scf.KRKS(mol, mol.make_kpts((2, 2, 2))).run()
    # mf_rohf = scf.KROKS(mol).run()
    # mf_uhf = scf.KUKS(mol).run()
    epsilon = 1e-5
    nconf = 10
    supercell = get_supercell(mol, S=(np.ones((3, 3)) - 2 * np.eye(3)))
    epos = pyqmc.initial_guess(supercell, nconf)
    # For multislaterpbc
    #kinds = 0, 3, 5, 6  # G, X, Y, Z
    #d1 = {kind: [0] for kind in kinds}
    #d2 = d1.copy()
    #d2.update({0: [], 3: [0, 1]})
    #detwt = [2 ** 0.5, 2 ** 0.5]
    #occup = [[d1, d2], [d1]]
    #map_dets = [[0, 1], [0, 0]]
    for wf in [
        MultiplyWF(Slater(supercell, mf), default_jastrow(supercell)[0]),
        Slater(supercell, mf),
    ]:
        for k in wf.parameters:
            if "mo_coeff" not in k and k != "det_coeff":
                wf.parameters[k] = np.random.rand(*wf.parameters[k].shape)

        _, epos = pyqmc.vmc(wf, epos, nblocks=1, nsteps=2, tstep=1)  # move off node

        for fname, func in zip(
            ["gradient", "laplacian", "pgradient"],
            [
                testwf.test_wf_gradient,
                testwf.test_wf_laplacian,
                testwf.test_wf_pgradient,
            ],
        ):
            err = []
            for delta in [1e-4, 1e-5, 1e-6, 1e-7, 1e-8]:
                err.append(func(wf, epos, delta))
            print(type(wf), fname, min(err))
            assert min(err) < epsilon

        for k, item in testwf.test_updateinternals(wf, epos).items():
            print(k, item)
            assert item < epsilon

        testwf.test_wf_gradient_laplacian(wf, epos)
        testwf.test_wf_gradient_value(wf, epos)


def test_func3d():
    """
    Ensure that the 3-dimensional functions correctly compute their gradient and laplacian
    """
    from pyqmc.func3d import (
        PadeFunction,
        PolyPadeFunction,
        GaussianFunction,
        CutoffCuspFunction,
        test_func3d_gradient,
        test_func3d_laplacian,
        test_func3d_gradient_laplacian,
        test_func3d_gradient_value,
        test_func3d_pgradient,
    )

    test_functions = {
        "Pade": PadeFunction(0.2),
        "PolyPade": PolyPadeFunction(2.0, 1.5),
        "CutoffCusp": CutoffCuspFunction(2.0, 1.5),
        "Gaussian": GaussianFunction(0.4),
    }
    delta = 1e-6
    epsilon = 1e-5

    for name, func in test_functions.items():
        grad = test_func3d_gradient(func, delta=delta)
        lap = test_func3d_laplacian(func, delta=delta)
        gl = test_func3d_gradient_laplacian(func)
<<<<<<< HEAD
        gv = test_func3d_gradient_value(func)
=======
>>>>>>> f7087887
        pgrad = test_func3d_pgradient(func, delta=1e-9)
        print(name, grad, lap, "both:", gl["grad"], gl["lap"])
        print(name, pgrad)
        assert grad < epsilon
        assert lap < epsilon
        assert gl["grad"] < epsilon
        assert gl["lap"] < epsilon
<<<<<<< HEAD
        assert gv["grad"] < epsilon
        assert gv["val"] < epsilon
=======
>>>>>>> f7087887
        for k, v in pgrad.items():
            assert v < epsilon, (name, k, v)

    # Check CutoffCusp does not diverge at r/rcut = 1
    rcut = 1.5
    f = CutoffCuspFunction(2.0, rcut)
    gamma = 2.0
    rc = 1.5
    basis = CutoffCuspFunction(gamma, rc)
    rvec = np.array([0, 0, rc])[np.newaxis, :]
    r = np.linalg.norm(rvec)[np.newaxis]

    v = basis.value(rvec, r)
    g = basis.gradient(rvec, r)
    l = basis.laplacian(rvec, r)
    g_both, l_both = basis.gradient_laplacian(rvec, r)

    assert abs(v).sum() == 0
    assert abs(g).sum() == 0
    assert abs(l).sum() == 0
    assert abs(g_both).sum() == 0
    assert abs(l_both).sum() == 0


if __name__ == "__main__":
    test_wfs()
    test_pbc_wfs()
    test_func3d()<|MERGE_RESOLUTION|>--- conflicted
+++ resolved
@@ -161,10 +161,7 @@
         grad = test_func3d_gradient(func, delta=delta)
         lap = test_func3d_laplacian(func, delta=delta)
         gl = test_func3d_gradient_laplacian(func)
-<<<<<<< HEAD
         gv = test_func3d_gradient_value(func)
-=======
->>>>>>> f7087887
         pgrad = test_func3d_pgradient(func, delta=1e-9)
         print(name, grad, lap, "both:", gl["grad"], gl["lap"])
         print(name, pgrad)
@@ -172,11 +169,8 @@
         assert lap < epsilon
         assert gl["grad"] < epsilon
         assert gl["lap"] < epsilon
-<<<<<<< HEAD
         assert gv["grad"] < epsilon
         assert gv["val"] < epsilon
-=======
->>>>>>> f7087887
         for k, v in pgrad.items():
             assert v < epsilon, (name, k, v)
 
