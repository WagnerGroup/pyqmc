import numpy as np
import pyqmc.pbc as pbc
from pyqmc.supercell import get_supercell_kpts, get_supercell
import pyqmc.determinant_tools

"""
The evaluators have the concept of a 'set' of atomic orbitals, that may apply to 
different sets of molecular orbitals

For example, for the PBC evaluator, each k-point is a set, since each molecular 
orbital is only a sum over the k-point of its type.

In the future, this could apply to orbitals of a given point group symmetry, for example.
"""


def get_wrapphase_real(x):
    return (-1) ** np.round(x / np.pi)

def get_wrapphase_complex(x):
    return np.exp(1j * x)

def get_complex_phase(x):
    return x / np.abs(x)

def choose_evaluator_from_pyscf(mol, mf, mc=None, twist=None):
    """
    Returns:
    an orbital evaluator chosen based on the inputs. 
    """

    if hasattr(mol, "a"): 
        if mc is not None:
            raise NotImplementedError("Do not support multiple determinants for k-points orbital evaluator")
        return PBCOrbitalEvaluatorKpoints.from_mean_field(mol, mf, twist)
    if mc is None:
        return MoleculeOrbitalEvaluator.from_pyscf(mol, mf)
    return MoleculeOrbitalEvaluator.from_pyscf(mol, mf, mc)




class MoleculeOrbitalEvaluator:
    def __init__(self, mol, mo_coeff):
        self.iscomplex=False
        self.parameters={'mo_coeff_alpha':mo_coeff[0],
                        'mo_coeff_beta':mo_coeff[1]}
        self.parm_names=['_alpha','_beta']

        self._mol = mol

    @classmethod
    def from_pyscf(self, mol, mf, mc=None, tol=-1):
        """
        mol: A Mole object
        mf: An object with mo_coeff and mo_occ. 
        mc: (optional) a CI object from pyscf

        """
        obj = mc if hasattr(mc, 'mo_coeff') else mf
        if mc is not None:
            detcoeff, occup, det_map = pyqmc.determinant_tools.interpret_ci(mc, tol)
        else: 
            detcoeff = np.array([1.0])
            det_map = np.array([[0],[0]])
            #occup
            if len(mf.mo_occ.shape) == 2:
                occup = [[list(np.argwhere(mf.mo_occ[spin] > 0.5)[:,0])] for spin in [0,1]]
            else:
                occup = [[list(np.argwhere(mf.mo_occ > 1.5-spin)[:,0])] for spin in [0,1]]

        max_orb = [int(np.max(occup[s], initial=0)+1) for s in [0,1]]
        if len(obj.mo_coeff[0].shape) == 2:
            mo_coeff = [obj.mo_coeff[spin][:,0:max_orb[spin]] for spin in [0,1]]
        else:
            mo_coeff = [obj.mo_coeff[:,0:max_orb[spin]] for spin in [0,1]]

        return detcoeff, occup, det_map, MoleculeOrbitalEvaluator(mol, mo_coeff)

    def nmo(self):
        return [self.parameters['mo_coeff_alpha'].shape[-1], self.parameters['mo_coeff_beta'].shape[-1]]

    def aos(self, eval_str, configs, mask=None):
        """
        
        """
        mycoords = configs.configs if mask is None else configs.configs[mask]
        mycoords = mycoords.reshape((-1, mycoords.shape[-1]))
        aos= np.asarray([self._mol.eval_gto(eval_str, mycoords)])
        if len(aos.shape)==4: # if derivatives are included
            return aos.reshape((1,aos.shape[1], *mycoords.shape[:-1], aos.shape[-1]))
        else:
            return aos.reshape((1,*mycoords.shape[:-1], aos.shape[-1]))

    def mos(self, ao, spin):
        return ao[0].dot(self.parameters[f'mo_coeff{self.parm_names[spin]}'])

    def pgradient(self, ao, spin):
        return np.array([self.parameters[f'mo_coeff{self.parm_names[spin]}'].shape[1]]),ao
    

    
def get_k_indices(cell, mf, kpts, tol=1e-6):
    """Given a list of kpts, return inds such that mf.kpts[inds] is a list of kpts equivalent to the input list"""
    kdiffs = mf.kpts[np.newaxis] - kpts[:, np.newaxis]
    frac_kdiffs = np.dot(kdiffs, cell.lattice_vectors().T) / (2 * np.pi)
    kdiffs = np.mod(frac_kdiffs + 0.5, 1) - 0.5
    return np.nonzero(np.linalg.norm(kdiffs, axis=-1) < tol)[1]

class PBCOrbitalEvaluatorKpoints:
    """
    Evaluate orbitals from a PBC object. 
    cell is expected to be one made with make_supercell().
    mo_coeff should be in [spin][k][ao,mo] order
    kpts should be a list of the k-points corresponding to mo_coeff  

    """
<<<<<<< HEAD
    def __init__(self, cell, mo_coeff, kpts=None, S = None):
        from pyscf.pbc import gto
=======
    def __init__(self, cell, mo_coeff, kpts=None):
>>>>>>> f7087887
        self.iscomplex=True
        self._cell = cell.original_cell
        self.S = cell.S

        self._kpts = [0,0,0] if kpts is None else kpts 
        self.param_split = [np.cumsum([m.shape[1] for m in mo_coeff[spin]]) for spin in [0,1]]
        self.parm_names=['_alpha','_beta']
        self.parameters={'mo_coeff_alpha': np.concatenate(mo_coeff[0], axis=1),
                         'mo_coeff_beta': np.concatenate(mo_coeff[1], axis=1)}
        Ls = self._cell.get_lattice_Ls(dimension=3)
        self.Ls = Ls[np.argsort(np.linalg.norm(Ls, axis=1))]
        self.rcut = gto.eval_gto._estimate_rcut(self._cell)


    @classmethod
    def from_mean_field(self, cell, mf, twist=None):
        """
        mf is expected to be a KUHF, KRHF, or equivalent DFT objects. 
        Selects occupied orbitals from a given twist 
        If cell is a supercell, will automatically choose the folded k-points that correspond to that twist.
        """

        cell = cell if hasattr(cell, 'original_cell') else get_supercell(cell,np.asarray([[1,0,0],[0,1,0],[0,0,1]]))

        if twist is None:
            twist = np.zeros(3)
        else:
            twist = np.dot(np.linalg.inv(cell.a), np.mod(twist, 1.0)) * 2 * np.pi
        kinds = list(set(get_k_indices(cell, mf, get_supercell_kpts(cell) + twist)))
        if len(kinds) != cell.scale:
            raise ValueError("Did not find the right number of k-points for this supercell")

        detcoeff = np.array([1.0])
        det_map = np.array([[0],[0]])

        if len(mf.mo_coeff[0][0].shape) == 2:
            occup_k = [[[list(np.argwhere(mf.mo_occ[spin][k] > 0.5)[:,0])] for k in kinds ] for spin in [0,1]]
        elif len(mf.mo_coeff[0][0].shape) == 1:
            occup_k = [[[list(np.argwhere(mf.mo_occ[k] > 1.5-spin)[:,0])] for k in kinds ] for spin in [0,1]]

        occup = [[],[]]
        for spin in [0,1]:
<<<<<<< HEAD
            offset = [0] + list(np.cumsum([len(occ[0]) for occ in occup_k[spin][:-1]]))
            index_offset = 0
            occ_list = []
            for occ_k in occup_k[spin]:
                # this only works for one determinant
                occ_list.append(np.asarray(occ_k[0]) + index_offset)
                index_offset += len(occ_k[0])
            occup[spin].append(np.concatenate(occ_list))
=======
            count = 0
            for occ_k in occup_k[spin]:
                occup[spin] += [o+count for o in occ_k[0]]
                count+=len(occ_k[0])
>>>>>>> f7087887

        kpts = mf.kpts[kinds]
        if len(mf.mo_coeff[0][0].shape) == 2:
            mo_coeff = [[mf.mo_coeff[spin][k][:,occup_k[spin][kinds.index(k)][0]] for k in kinds] for spin in [0,1]]
        elif len(mf.mo_coeff[0][0].shape) == 1:
            mo_coeff = [[mf.mo_coeff[k][:, occup_k[spin][kinds.index(k)][0]] for k in kinds] for spin in [0,1]]
        else:
            raise ValueError("Did not expect an scf object of type", type(mf))
        for s in [0,1]:
            occup[s] = [occup[s]]
        return detcoeff, occup, det_map, PBCOrbitalEvaluatorKpoints(cell, mo_coeff, kpts)
        
    def nmo(self):
        return [self.parameters['mo_coeff_alpha'].shape[-1], self.parameters['mo_coeff_beta'].shape[-1]]

    def aos(self,eval_str,configs, mask=None):
        """
        Returns an ndarray in order [k,..., orbital] of the ao's if value is requested

        if a derivative is requested, will instead return [k,d,...,orbital]
        """
        mycoords = configs.configs if mask is None else configs.configs[mask]
        mycoords = mycoords.reshape((-1, mycoords.shape[-1]))

        #coordinate, dimension
        wrap = configs.wrap if mask is None else configs.wrap[mask]
        wrap = np.dot(wrap, self.S)
        wrap = wrap.reshape((-1,wrap.shape[-1]))
        kdotR = np.linalg.multi_dot(
            (self._kpts, self._cell.lattice_vectors().T, wrap.T)
        )
        # k, coordinate
        wrap_phase = get_wrapphase_complex(kdotR)
        # k,coordinate, orbital
<<<<<<< HEAD
        ao = np.asarray(self._cell.pbc_eval_gto(
            "PBC" + eval_str, mycoords, kpts=self._kpts, Ls=self.Ls, rcut=self.rcut
        ))
        return np.einsum("ij,i...jk->i...jk",wrap_phase, ao)
=======
        ao = np.asarray(self._cell.eval_gto("PBC"+eval_str, mycoords, kpts=self._kpts))
        ao= np.einsum("k...,k...a->k...a",wrap_phase, ao)
        if len(ao.shape)==4: # if derivatives are included
            return ao.reshape((ao.shape[0],ao.shape[1], *mycoords.shape[:-1], ao.shape[-1]))
        else:
            return ao.reshape((ao.shape[0],*mycoords.shape[:-1], ao.shape[-1]))

>>>>>>> f7087887

        
    def mos(self, ao, spin):
        """ao should be [k,[d],...,ao].
        Returns a concatenated list of all molecular orbitals in form [..., mo]

        In the derivative case, returns [d,..., mo]
        """
        p = np.split(self.parameters[f'mo_coeff{self.parm_names[spin]}'], self.param_split[spin], axis=-1)
        return np.concatenate([ak.dot(mok) for ak,mok in zip(ao,p[0:-1])], axis=-1)

    def pgradient(self,ao, spin):
        """
        returns:
        N sets of atomic orbitals
        split: which molecular orbitals correspond to which set

        You can construct the determinant by doing, for example:
        split, aos = pgradient(self.aos)
        mos = np.split(range(nmo),split)
        for ao, mo in zip(aos,mos):
            for i in mo:
                pgrad[:,:,i] = self._testcol(i,spin,ao)
                
        """
        return self.param_split[spin], ao<|MERGE_RESOLUTION|>--- conflicted
+++ resolved
@@ -115,12 +115,7 @@
     kpts should be a list of the k-points corresponding to mo_coeff  
 
     """
-<<<<<<< HEAD
-    def __init__(self, cell, mo_coeff, kpts=None, S = None):
-        from pyscf.pbc import gto
-=======
     def __init__(self, cell, mo_coeff, kpts=None):
->>>>>>> f7087887
         self.iscomplex=True
         self._cell = cell.original_cell
         self.S = cell.S
@@ -132,7 +127,7 @@
                          'mo_coeff_beta': np.concatenate(mo_coeff[1], axis=1)}
         Ls = self._cell.get_lattice_Ls(dimension=3)
         self.Ls = Ls[np.argsort(np.linalg.norm(Ls, axis=1))]
-        self.rcut = gto.eval_gto._estimate_rcut(self._cell)
+        self.rcut = pbc.gto.eval_gto._estimate_rcut(self._cell)
 
 
     @classmethod
@@ -163,21 +158,10 @@
 
         occup = [[],[]]
         for spin in [0,1]:
-<<<<<<< HEAD
-            offset = [0] + list(np.cumsum([len(occ[0]) for occ in occup_k[spin][:-1]]))
-            index_offset = 0
-            occ_list = []
-            for occ_k in occup_k[spin]:
-                # this only works for one determinant
-                occ_list.append(np.asarray(occ_k[0]) + index_offset)
-                index_offset += len(occ_k[0])
-            occup[spin].append(np.concatenate(occ_list))
-=======
             count = 0
             for occ_k in occup_k[spin]:
                 occup[spin] += [o+count for o in occ_k[0]]
                 count+=len(occ_k[0])
->>>>>>> f7087887
 
         kpts = mf.kpts[kinds]
         if len(mf.mo_coeff[0][0].shape) == 2:
@@ -212,12 +196,6 @@
         # k, coordinate
         wrap_phase = get_wrapphase_complex(kdotR)
         # k,coordinate, orbital
-<<<<<<< HEAD
-        ao = np.asarray(self._cell.pbc_eval_gto(
-            "PBC" + eval_str, mycoords, kpts=self._kpts, Ls=self.Ls, rcut=self.rcut
-        ))
-        return np.einsum("ij,i...jk->i...jk",wrap_phase, ao)
-=======
         ao = np.asarray(self._cell.eval_gto("PBC"+eval_str, mycoords, kpts=self._kpts))
         ao= np.einsum("k...,k...a->k...a",wrap_phase, ao)
         if len(ao.shape)==4: # if derivatives are included
@@ -225,9 +203,7 @@
         else:
             return ao.reshape((ao.shape[0],*mycoords.shape[:-1], ao.shape[-1]))
 
->>>>>>> f7087887
-
-        
+
     def mos(self, ao, spin):
         """ao should be [k,[d],...,ao].
         Returns a concatenated list of all molecular orbitals in form [..., mo]
