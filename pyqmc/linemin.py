# MIT License
#
# Copyright (c) 2019-2024 The PyQMC Developers
#
# Permission is hereby granted, free of charge, to any person obtaining a copy
# of this software and associated documentation files (the "Software"), to deal
# in the Software without restriction, including without limitation the rights
# to use, copy, modify, merge, publish, distribute, sublicense, and/or sell
# copies of the Software, and to permit persons to whom the Software is
# furnished to do so, subject to the following conditions:
#
# The above copyright notice and this permission notice shall be included in all
# copies or substantial portions of the Software.

import numpy as np
import pyqmc.gpu as gpu
import pyqmc.sample_many as sm
import h5py
import os
import pyqmc.mc
import copy
import logging


def opt_hdf(hdf_file, data, attr, configs, parameters):
    import pyqmc.hdftools as hdftools

    if hdf_file is not None:
        with h5py.File(hdf_file, "a") as hdf:
            if "configs" not in hdf.keys():
                hdftools.setup_hdf(hdf, data, attr)
                configs.initialize_hdf(hdf)
                hdf.create_group("wf")
                for k, it in parameters.items():
                    hdf.create_dataset("wf/" + k, data=gpu.asnumpy(it))
            hdftools.append_hdf(hdf, data)
            configs.to_hdf(hdf)
            for k, it in parameters.items():
                hdf["wf/" + k][...] = gpu.asnumpy(it.copy())


def polyfit_relative(xfit, yfit, degree):
    p = np.polyfit(xfit, yfit, degree)
    ypred = np.polyval(p, xfit)
    resid = (ypred - yfit) ** 2
    relative_error = np.var(resid) / np.var(yfit)
    return p, relative_error


def stable_fit(xfit, yfit, tolerance=1e-2):
    """Fit a line and quadratic to xfit and yfit.
    1. If the linear fit is as good as the quadriatic, choose the lower endpoint.
    2. If the curvature is positive, estimate the minimum x value.
    3. If the lowest yfit is less than the new guess, use that xfit instead.

    :parameter list xfit: scalar step sizes along line
    :parameter list yfit: estimated energies at xfit points
    :parameter float tolerance: how good the quadratic fit needs to be
    :returns: estimated x-value of minimum
    :rtype: float
    """
    steprange = np.max(xfit)
    minstep = np.min(xfit)
    a = np.argmin(yfit)
    pq, relative_errq = polyfit_relative(xfit, yfit, 2)
    pl, relative_errl = polyfit_relative(xfit, yfit, 1)

    if relative_errl / relative_errq < 2:  # If a linear fit is about as good..
        if pl[0] < 0:
            est_min = steprange
        else:
            est_min = minstep
        out_y = np.polyval(pl, est_min)
    elif relative_errq < tolerance and pq[0] > 0:  # If quadratic fit is good
        est_min = -pq[1] / (2 * pq[0])
        if est_min > steprange:
            est_min = steprange
        if est_min < minstep:
            est_min = minstep
        out_y = np.polyval(pq, est_min)
    else:
        est_min = xfit[a]
        out_y = yfit[a]
    if (
        out_y > yfit[a]
    ):  # If min(yfit) has a lower energy than the guess, use it instead
        est_min = xfit[a]
    return est_min

def stable_fit2(xfit, yfit, tolerance=1e-2):
    """Fit a line and quadratic to xfit and yfit.
    1. If the linear fit is as good as the quadriatic, choose the lower endpoint.
    2. If the curvature is positive, estimate the minimum x value.
    3. If the lowest yfit is less than the new guess, use that xfit instead.

    :parameter list xfit: scalar step sizes along line
    :parameter list yfit: estimated energies at xfit points
    :parameter float tolerance: how good the quadratic fit needs to be
    :returns: estimated x-value of minimum
    :rtype: float
    """
    steprange = np.max(xfit)
    minstep = np.min(xfit)
    a = np.argmin(yfit)
    est_min = xfit[a]
    return est_min

def line_minimization(
    wf,
    coords,
    pgrad_acc,
    steprange=0.2,
    max_iterations=30,
    warmup_options=None,
    correlated_reference_wfs=None,
    stderr_weight=1.0,
    vmcoptions=None,
    lmoptions=None,
    correlatedoptions=None,
    update_kws=None,
    verbose=False,
    npts=40,
    hdf_file=None,
    client=None,
    npartitions=None,
):
    """Optimizes energy by determining gradients with stochastic reconfiguration
        and minimizing the energy along gradient directions using correlated sampling.

    :parameter wf: initial wave function
    :parameter coords: initial configurations
    :parameter pgrad_acc: A PGradAccumulator-like object
    :parameter float steprange: How far to search in the line minimization
    :parameter int max_iterations: (maximum) number of steps in the gradient descent. If the calculation is continued from the same hdf file, the iterations from previous runs are included in the total, i.e. when calling line_minimization multiple times with the same hdf_file, max_iterations is the total number of iterations that will be run.
    :parameter dict warmup_options: kwargs to use for vmc warmup
    :parameter list correlated_reference_wfs: which wave functions to use for correlated sampling (default [0,1])
    :parameter int stderr_weight: weight of the standard error in the line minimization
    :parameter dict vmcoptions: a dictionary of options for the vmc method
    :parameter dict lmoptions: a dictionary of options for the lm method
    :parameter update: A function that generates a parameter change
    :parameter update_kws: Any keywords
    :parameter boolean verbose: print output if True
    :parameter int npts: number of points to fit to in each line minimization
    :parameter str hdf_file: Hdf_file to store vmc output.
    :parameter client: an object with submit() functions that return futures
    :parameter int npartitions: the number of workers to submit at a time
    :return: optimized wave function, optimization data
    """

    if vmcoptions is None:
        vmcoptions = {}
    vmcoptions.update({"verbose": verbose})
    if lmoptions is None:
        lmoptions = {}
    if correlatedoptions is None:
        correlatedoptions = dict(nsteps=3, nblocks=1)
    if update_kws is None:
        update_kws = {}
    if warmup_options is None:
        warmup_options = dict(nblocks=1, nsteps_per_block=100)
    if "tstep" not in warmup_options and "tstep" in vmcoptions:
        warmup_options["tstep"] = vmcoptions["tstep"]
    assert npts >= 3, f"linemin npts={npts}; need npts >= 3 for correlated sampling"
    if correlated_reference_wfs is None:
        correlated_reference_wfs = [0, 1]

    iteration_offset = 0
    sub_iteration_offset = 0
    if hdf_file is not None and os.path.isfile(hdf_file):  # restarting -- read in data
        with h5py.File(hdf_file, "r") as hdf:
            if "wf" in hdf.keys():
                grp = hdf["wf"]
                for k in grp.keys():
                    wf.parameters[k] = gpu.cp.asarray(grp[k])
            if "iteration" in hdf.keys():
                iteration_offset = np.max(hdf["iteration"][...]) + 1
            if "sub_iteration" in hdf.keys():
                sub_iteration_offset = hdf["sub_iteration"][-1] + 1
            coords.load_hdf(hdf)

    else:  # not restarting -- VMC warm up period
        if verbose:
            print("starting warmup")
        _, coords = pyqmc.mc.vmc(
            wf,
            coords,
            accumulators={},
            client=client,
            npartitions=npartitions,
            **warmup_options,
        )
        if verbose:
            print("finished warmup", flush=True)
    if iteration_offset >= max_iterations:
        logging.warning(
            f"iteration_offset {iteration_offset} >= max_iterations {max_iterations}; no steps will be run."
        )

    # Attributes for linemin
    attr = dict(max_iterations=max_iterations,
                npts=npts,
                steprange=steprange,
                correlated_reference_wfs=correlated_reference_wfs)
    try:
        sub_iterations = len(pgrad_acc)
    except TypeError:
        if verbose:
            print("Was passed a single PGradAccumulator; using 1 sub_iteration. This is deprecated behavior.")
        sub_iterations = 1
        pgrad_acc = [pgrad_acc]

    df = []
    # Gradient descent cycles
    for it in range(iteration_offset, max_iterations):
        for sub_it in range(0, sub_iterations):
            if verbose: 
                print("#############################\nStarting iteration", it, "sub iteration", sub_it)
            if it == iteration_offset:
                if sub_it < sub_iteration_offset:
                    continue
            pgrad = pgrad_acc[sub_it]
            x0 = pgrad.transform.serialize_parameters(wf.parameters)

            df_vmc, coords = pyqmc.mc.vmc(
                wf,
                coords,
                accumulators={"pgrad": pgrad},
                client=client,
                npartitions=npartitions,
                **vmcoptions,
            )

            data = {}
            for k in pgrad.keys():
                data[k] = np.mean(df_vmc["pgrad" + k], axis=0)
            data["total_err"] = np.std(df_vmc["pgradtotal"], axis=0) / np.sqrt(
                df_vmc["pgradtotal"].shape[0]
            )
            if np.isnan(df_vmc["pgradtotal"]).any():
                raise ValueError("NaN in optimization. Try reducing the step size or increasing stabilization.")
            if verbose:
                print("Current energy", data["total"], data["total_err"])

            step_data = {}
            step_data["energy"] = data["total"].real
            step_data["energy_error"] = data["total_err"].real
            #step_data["x"] = x0
            step_data["iteration"] = it
            step_data['sub_iteration'] = sub_it
            step_data["nconfig"] = coords.configs.shape[0]

            # Correlated sampling line minimization.
            steps = np.linspace(-steprange / (npts - 2), steprange, npts)
            dps, update_report = pgrad.delta_p(steps, data, verbose=verbose)
            step_data.update(update_report)
            params = [x0 + dp for dp in dps]

            correlated_data = correlated_compute(
                wf,
                coords,
                params,
                pgrad,
                client=client,
                npartitions=npartitions,
                ref_wfs=correlated_reference_wfs
            )

            w = correlated_data["weight"].copy()
            w = w / np.mean(w, axis=1, keepdims=True)
            en = np.real(np.mean(correlated_data["total"] * w, axis=1))
            en_std = np.std(correlated_data["total"], axis=1)
            yfit = en + stderr_weight*en_std
<<<<<<< HEAD
            est_min = stable_fit2(steps, yfit)
=======
            est_min = stable_fit(steps, yfit)
>>>>>>> 9a3a9d56
            x0 = pgrad.delta_p([est_min], data, verbose=False)[0][0] + x0

            step_data["tau"] = steps
            step_data["yfit"] = yfit
            step_data["est_min"] = est_min
            step_data["correlated_energy"] = en
            step_data["correlated_energy_std"] = en_std

            if verbose:
                print("energies from correlated sampling", en)
                print("Chose to move", est_min, "from", steps[0], "to", steps[-1])
                print("weight variance", np.var(w, axis=1))
                print("avg weights", np.mean(correlated_data['weight'], axis=1))
                print("energy standard deviation", en_std)

            set_wf_params(wf, x0, pgrad)
            opt_hdf(
                hdf_file, step_data, attr, coords, wf.parameters
            )
            df.append(step_data)

        sub_iteration_offset = 0
    return wf, df


def correlated_compute(
    wf, configs, params, pgrad_acc, client=None, npartitions=None, ref_wfs=None, **kws
):
    """
    Evaluates energy on the same set of configs for correlated sampling of different wave function parameters

    :parameter wf: wave function object
    :parameter configs: (nconf, nelec, 3) array
    :parameter params: (nsteps, nparams) array
        list of arrays of parameters (serialized) at each step
    :parameter pgrad_acc: PGradAccumulator
    :returns: a single dict with indices [parameter, values]

    """
    if ref_wfs is None:
        ref_wfs = [0, 1]

    wfs = [copy.deepcopy(wf) for i in ref_wfs]
    for i in ref_wfs:
        set_wf_params(wfs[i], params[i], pgrad_acc)
    # sample combined distribution
    _, _, configs = sm.sample_overlap(
        wfs, configs, None, client=client, npartitions=npartitions, **kws
    )

    if client is None:
        return correlated_compute_worker(wf, configs, params, pgrad_acc, ref_wfs)
    config = configs.split(npartitions)
    runs = [
        client.submit(correlated_compute_worker, wf, conf, params, pgrad_acc, ref_wfs)
        for conf in config
    ]
    allresults = [r.result() for r in runs]
    block_avg = {}
    for k in allresults[0].keys():
        block_avg[k] = np.hstack([res[k] for res in allresults])
    return block_avg


def correlated_compute_worker(wf, configs, params, pgrad_acc, ref_wfs):
    """
    Evaluates accumulator on the same set of configs for correlated sampling of different wave function parameters

    :parameter wf: wave function object
    :parameter configs: (nconf, nelec, 3) array
    :parameter params: (nsteps, nparams) array
        list of arrays of parameters (serialized) at each step
    :parameter pgrad_acc: PGradAccumulator
    :parameter ref_wfs: Reference wave functions. assume that rho = sum_i exp(2*(psi_i))

    :returns: a single dict with indices [parameter, values]

    """

    data = []
    current_state = np.random.get_state()
    psi = np.zeros((len(params), len(configs.configs)))
    for i, p in enumerate(params):
        np.random.set_state(current_state)
        set_wf_params(wf, p, pgrad_acc)
        psi[i] = wf.recompute(configs)[1]  # recompute gives logdet
        df = pgrad_acc.enacc(configs, wf)
        data.append(df)

    data_ret = sm.invert_list_of_dicts(data)

    ref = np.amax(psi, axis=0)
    psirel = np.exp(2 * (psi - ref))
    rho = np.mean([psirel[i] for i in ref_wfs], axis=0)
    data_ret["weight"] = psirel / rho
    return data_ret


def set_wf_params(wf, params, pgrad_acc):
    newparms = pgrad_acc.transform.deserialize(wf, params)
    for k in newparms:
        wf.parameters[k] = newparms[k]<|MERGE_RESOLUTION|>--- conflicted
+++ resolved
@@ -270,11 +270,8 @@
             en = np.real(np.mean(correlated_data["total"] * w, axis=1))
             en_std = np.std(correlated_data["total"], axis=1)
             yfit = en + stderr_weight*en_std
-<<<<<<< HEAD
             est_min = stable_fit2(steps, yfit)
-=======
-            est_min = stable_fit(steps, yfit)
->>>>>>> 9a3a9d56
+
             x0 = pgrad.delta_p([est_min], data, verbose=False)[0][0] + x0
 
             step_data["tau"] = steps
