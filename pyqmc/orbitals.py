import numpy as np
import pyqmc.gpu as gpu
import pyqmc.pbc as pbc
import pyqmc.supercell as supercell
import pyqmc.determinant_tools
import pyscf.pbc.gto.eval_gto
import pyscf.lib
import pyqmc.pbc
import pyqmc.twists as twists

"""
The evaluators have the concept of a 'set' of atomic orbitals, that may apply to 
different sets of molecular orbitals

For example, for the PBC evaluator, each k-point is a set, since each molecular 
orbital is only a sum over the k-point of its type.

In the future, this could apply to orbitals of a given point group symmetry, for example.
"""


def get_wrapphase_real(x):
    return (-1) ** np.round(x / np.pi)


def get_wrapphase_complex(x):
    return np.exp(1j * x)


def get_complex_phase(x):
    return x / np.abs(x)


def choose_evaluator_from_pyscf(
    mol, mf, mc=None, twist=None, determinants=None, tol=None
):
    """
    mol: A Mole object
    mf: a pyscf mean-field object
    mc: a pyscf multiconfigurational object. Supports HCI and CAS
    twist: the twist of the calculation (units?)
    determinants: A list of determinants suitable to pass into create_packed_objects
    tol: smallest determinant weight to include in the wave function.

    You cannot pass both mc/tol and determinants.

    Returns:
    an orbital evaluator chosen based on the inputs.
    """

    if hasattr(mol, "a"):
        if mc is not None:
            if not hasattr(mc, "orbitals") or mc.orbitals is None:
                mc.orbitals = np.arange(mc.ncore, mc.ncore + mc.ncas)
            determinants = pyqmc.determinant_tools.pbc_determinants_from_casci(
                mc, mc.orbitals
            )
        return PBCOrbitalEvaluatorKpoints.from_mean_field(
            mol, mf, twist, determinants=determinants, tol=tol
        )
    if mc is None:
        return MoleculeOrbitalEvaluator.from_pyscf(
            mol, mf, determinants=determinants, tol=tol
        )
    return MoleculeOrbitalEvaluator.from_pyscf(
        mol, mf, mc, determinants=determinants, tol=tol
    )


class MoleculeOrbitalEvaluator:
    def __init__(self, mol, mo_coeff):
        self.parameters = {
            "mo_coeff_alpha": gpu.cp.asarray(mo_coeff[0]),
            "mo_coeff_beta": gpu.cp.asarray(mo_coeff[1]),
        }
        self.parm_names = ["_alpha", "_beta"]
        iscomplex = bool(
            sum(map(gpu.cp.iscomplexobj, self.parameters.values()))
        )
        self.ao_dtype = True
        self.mo_dtype = complex if iscomplex else float

        self._mol = mol

    @classmethod
    def from_pyscf(self, mol, mf, mc=None, tol=-1, determinants=None):
        """
        mol: A Mole object
        mf: An object with mo_coeff and mo_occ.
        mc: (optional) a CI object from pyscf

        """
        obj = mc if hasattr(mc, "mo_coeff") else mf
        if mc is not None:
            detcoeff, occup, det_map = pyqmc.determinant_tools.interpret_ci(mc, tol)
        elif determinants is not None:
            detcoeff, occup, det_map = pyqmc.determinant_tools.create_packed_objects(
                determinants, tol, format="list"
            )
        else:
            detcoeff = gpu.cp.array([1.0])
            det_map = gpu.cp.array([[0], [0]])
            # occup
            if len(mf.mo_occ.shape) == 2:
                occup = [
                    [list(np.argwhere(mf.mo_occ[spin] > 0.5)[:, 0])] for spin in [0, 1]
                ]
            else:
                occup = [
                    [list(np.argwhere(mf.mo_occ > 0.5 + spin)[:, 0])] for spin in [0, 1]
                ]

        max_orb = [int(np.max(occup[s], initial=0) + 1) for s in [0, 1]]
        if len(obj.mo_coeff[0].shape) == 2:
            mo_coeff = [obj.mo_coeff[spin][:, 0 : max_orb[spin]] for spin in [0, 1]]
        else:
            mo_coeff = [obj.mo_coeff[:, 0 : max_orb[spin]] for spin in [0, 1]]

        return detcoeff, occup, det_map, MoleculeOrbitalEvaluator(mol, mo_coeff)

    def nmo(self):
        return [
            self.parameters["mo_coeff_alpha"].shape[-1],
            self.parameters["mo_coeff_beta"].shape[-1],
        ]

    def aos(self, eval_str, configs, mask=None):
        """"""
        mycoords = configs.configs if mask is None else configs.configs[mask]
        mycoords = mycoords.reshape((-1, mycoords.shape[-1]))
        aos = gpu.cp.asarray([self._mol.eval_gto(eval_str, mycoords)])
        if len(aos.shape) == 4:  # if derivatives are included
            return aos.reshape((1, aos.shape[1], *mycoords.shape[:-1], aos.shape[-1]))
        else:
            return aos.reshape((1, *mycoords.shape[:-1], aos.shape[-1]))

    def mos(self, ao, spin):
        return ao[0].dot(self.parameters[f"mo_coeff{self.parm_names[spin]}"])

    def pgradient(self, ao, spin):
        return (
            gpu.cp.array(
                [self.parameters[f"mo_coeff{self.parm_names[spin]}"].shape[1]]
            ),
            ao,
        )



def pbc_single_determinant(mf, kinds):
    detcoeff = np.array([1.0])
    det_map = np.array([[0], [0]])

    if len(mf.mo_coeff[0][0].shape) == 2:
        occup_k = [
            [[list(np.argwhere(mf.mo_occ[spin][k] > 0.5)[:, 0])] for k in kinds]
            for spin in [0, 1]
        ]
    elif len(mf.mo_coeff[0][0].shape) == 1:
        occup_k = [
            [[list(np.argwhere(mf.mo_occ[k] > 1.5 - spin)[:, 0])] for k in kinds]
            for spin in [0, 1]
        ]
    return detcoeff, det_map, occup_k


def select_orbitals_kpoints(determinants, mf, kinds):
    """
    Based on the k-point indices in `kinds`, select the MO coefficients that correspond to those k-points,
    and the determinants.
    The determinant indices are flattened so that the indices refer to the concatenated MO coefficients.
    """
    max_orb = [
        [[np.max(orb_k) + 1 if len(orb_k) > 0 else 0 for orb_k in spin] for spin in det]
        for wt, det in determinants
    ]
    max_orb = np.amax(max_orb, axis=0)

    if len(mf.mo_coeff[0][0].shape) == 2:
        mf_mo_coeff = mf.mo_coeff
    elif len(mf.mo_coeff[0][0].shape) == 1:
        mf_mo_coeff = [mf.mo_coeff, mf.mo_coeff]
    mo_coeff = [
        [mf_mo_coeff[s][k][:, 0 : max_orb[s][k]] for ki, k in enumerate(kinds)]
        for s in range(2)
    ]

    # and finally, we remove the k-index from determinants
    determinants_flat = []
    orb_offsets = np.cumsum(max_orb[:, kinds], axis=1)
    orb_offsets = np.pad(orb_offsets[:, :-1], ((0, 0), (1, 0)))
    for wt, det in determinants:
        flattened_det = []
        for det_s, offset_s in zip(det, orb_offsets):
            flattened = (
                np.concatenate([det_s[k] + offset_s[ki] for ki, k in enumerate(kinds)])
                .flatten()
                .astype(int)
            )
            flattened_det.append(list(flattened))
        determinants_flat.append((wt, flattened_det))
    return mo_coeff, determinants_flat


class PBCOrbitalEvaluatorKpoints:
    """
    Evaluate orbitals from a PBC object.
    cell is expected to be one made with make_supercell().
    mo_coeff should be in [spin][k][ao,mo] order
    kpts should be a list of the k-points corresponding to mo_coeff

    """

<<<<<<< HEAD
    def __init__(self, cell, mo_coeff=None, kpts=None):
        """
        :parameter cell: PyQMC supercell object (from get_supercell)
        :parameter mo_coeff: (2, nk, nao, nelec) array. MO coefficients for all kpts of primitive cell. If None, this object can't evaluate mos(), but can still evaluate aos().
        :parameter kpts: list of kpts to evaluate AOs
        """
        self.iscomplex = True
=======
    def __init__(self, cell, mo_coeff, kpts=None):
>>>>>>> 4f186aad
        self._cell = cell.original_cell
        self.S = cell.S
        self.Lprim = self._cell.lattice_vectors()

        self._kpts = [0, 0, 0] if kpts is None else kpts
        if mo_coeff is not None:
            nelec_per_kpt = [np.asarray([m.shape[1] for m in mo]) for mo in mo_coeff]
            self.param_split = [
                np.cumsum(nelec_per_kpt[spin])
                for spin in [0, 1]
            ]
            self.parm_names = ["_alpha", "_beta"]
            self.parameters = {
                "mo_coeff_alpha": gpu.cp.asarray(np.concatenate(mo_coeff[0], axis=1)),
                "mo_coeff_beta": gpu.cp.asarray(np.concatenate(mo_coeff[1], axis=1)),
            }

        isgamma = np.abs(self._kpts).sum() < 1e-9
        iscomplex = (not isgamma) or bool(
            sum(map(gpu.cp.iscomplexobj, self.parameters.values()))
        )
        self.ao_dtype = float if isgamma else complex
        self.mo_dtype = complex if iscomplex else float
        Ls = self._cell.get_lattice_Ls(dimension=3)
        self.Ls = Ls[np.argsort(pyscf.lib.norm(Ls, axis=1))]
        self.rcut = pyscf.pbc.gto.eval_gto._estimate_rcut(self._cell)

    @classmethod
    def from_mean_field(self, cell, mf, twist=None, determinants=None, tol=None):
        """
        mf is expected to be a KUHF, KRHF, or equivalent DFT objects.
        Selects occupied orbitals from a given twist
        If cell is a supercell, will automatically choose the folded k-points that correspond to that twist.

        """

        cell = (
            cell
            if hasattr(cell, "original_cell")
            else supercell.get_supercell(
                cell, np.asarray([[1, 0, 0], [0, 1, 0], [0, 0, 1]])
            )
        )
        if twist is None:
            twist = 0 
        if not hasattr(mf, "kpts"):
            mf.kpts = np.zeros((1, 3))
            if len(mf.mo_occ.shape) == 1:
                mf.mo_coeff = [mf.mo_coeff]
                mf.mo_occ = [mf.mo_occ]
            elif len(mf.mo_occ.shape) == 2:
                mf.mo_coeff = [[c] for c in mf.mo_coeff]
                mf.mo_occ = [[o] for o in mf.mo_occ]
        kinds = twists.create_supercell_twists(cell, mf)['primitive_ks'][twist]
        if len(kinds) != cell.scale:
            raise ValueError(
                f"Found {len(kinds)} k-points but should have found {cell.scale}."
            )
        kpts = mf.kpts[kinds]

        if determinants is None:
            determinants = [
                (1.0, pyqmc.determinant_tools.create_pbc_determinant(cell, mf, []))
            ]

        mo_coeff, determinants_flat = select_orbitals_kpoints(determinants, mf, kinds)
        detcoeff, occup, det_map = pyqmc.determinant_tools.create_packed_objects(
            determinants_flat, format="list", tol=tol
        )
        # Check
        for s, (occ_s, nelec_s) in enumerate(zip(occup, cell.nelec)):
            for determinant in occ_s:
                if len(determinant) != nelec_s:
                    raise RuntimeError(
                        f"The number of electrons of spin {s} should be {nelec_s}, but found {len(determinant)} orbital[s]. You may have used a large smearing value.. Please pass your own determinants list. "
                    )

        return (
            detcoeff,
            occup,
            det_map,
            PBCOrbitalEvaluatorKpoints(cell, mo_coeff, kpts),
        )

    def nmo(self):
        return [
            self.parameters["mo_coeff_alpha"].shape[-1],
            self.parameters["mo_coeff_beta"].shape[-1],
        ]

    def aos(self, eval_str, configs, mask=None):
        """
        Returns an ndarray in order [k,..., orbital] of the ao's if value is requested

        if a derivative is requested, will instead return [k,d,...,orbital].

        The ... is the total length of mycoords. You'll need to reshape if you want the original shape
        """
        mycoords = configs.configs if mask is None else configs.configs[mask]
        mycoords = mycoords.reshape((-1, mycoords.shape[-1]))
        primcoords, primwrap = pbc.enforce_pbc(self.Lprim, mycoords)
<<<<<<< HEAD
        # k,coordinate, orbital
=======
>>>>>>> 4f186aad
        ao = gpu.cp.asarray(
            pyscf.pbc.gto.eval_gto.eval_gto(
                self._cell,
                "PBC" + eval_str,
                primcoords,
                kpts=self._kpts,
                rcut=self.rcut,
                Ls=self.Ls,
            )
        )
<<<<<<< HEAD
        # If gamma-point only, do not compute wrap_phase, keep AOs real-valued
        if np.abs(self._kpts).sum() > 1e-9:
=======
        if self.ao_dtype == complex:
>>>>>>> 4f186aad
            wrap = configs.wrap if mask is None else configs.wrap[mask]
            wrap = np.dot(wrap, self.S)
            wrap = wrap.reshape((-1, wrap.shape[-1])) + primwrap
            kdotR = np.linalg.multi_dot(
                (self._kpts, self._cell.lattice_vectors().T, wrap.T)
            )
            # k, coordinate
            wrap_phase = get_wrapphase_complex(kdotR)
<<<<<<< HEAD
=======
            # k,coordinate, orbital
>>>>>>> 4f186aad
            ao = gpu.cp.einsum("k...,k...a->k...a", wrap_phase, ao)
        if len(ao.shape) == 4:  # if derivatives are included
            return ao.reshape(
                (ao.shape[0], ao.shape[1], *mycoords.shape[:-1], ao.shape[-1])
            )
        else:
            return ao.reshape((ao.shape[0], *mycoords.shape[:-1], ao.shape[-1]))

    def mos(self, ao, spin):
        """ao should be [k,[d],...,ao].
        Returns a concatenated list of all molecular orbitals in form [..., mo]

        In the derivative case, returns [d,..., mo]
        """
        p = np.split(
            self.parameters[f"mo_coeff{self.parm_names[spin]}"],
            self.param_split[spin],
            axis=-1,
        )
        ps = [0] + list(self.param_split[spin])
        nelec = self.parameters[f"mo_coeff{self.parm_names[spin]}"].shape[1]
        out = gpu.cp.zeros([nelec, *ao[0].shape[:-1]], dtype=self.mo_dtype)
        for i, ak, mok in zip(range(len(ao)), ao, p[:-1]):
            gpu.cp.einsum("...a,an->n...",ak, mok, out=out[ps[i]:ps[i+1]])
        return out.transpose([*np.arange(1, len(out.shape)), 0])

    def pgradient(self, ao, spin):
        """
        returns:
        N sets of atomic orbitals
        split: which molecular orbitals correspond to which set

        You can construct the determinant by doing, for example:
        split, aos = pgradient(self.aos)
        mos = np.split(range(nmo),split)
        for ao, mo in zip(aos,mos):
            for i in mo:
                pgrad[:,:,i] = self._testcol(i,spin,ao)

        """
        return self.param_split[spin], ao<|MERGE_RESOLUTION|>--- conflicted
+++ resolved
@@ -211,17 +211,12 @@
 
     """
 
-<<<<<<< HEAD
     def __init__(self, cell, mo_coeff=None, kpts=None):
         """
         :parameter cell: PyQMC supercell object (from get_supercell)
         :parameter mo_coeff: (2, nk, nao, nelec) array. MO coefficients for all kpts of primitive cell. If None, this object can't evaluate mos(), but can still evaluate aos().
         :parameter kpts: list of kpts to evaluate AOs
         """
-        self.iscomplex = True
-=======
-    def __init__(self, cell, mo_coeff, kpts=None):
->>>>>>> 4f186aad
         self._cell = cell.original_cell
         self.S = cell.S
         self.Lprim = self._cell.lattice_vectors()
@@ -323,10 +318,7 @@
         mycoords = configs.configs if mask is None else configs.configs[mask]
         mycoords = mycoords.reshape((-1, mycoords.shape[-1]))
         primcoords, primwrap = pbc.enforce_pbc(self.Lprim, mycoords)
-<<<<<<< HEAD
         # k,coordinate, orbital
-=======
->>>>>>> 4f186aad
         ao = gpu.cp.asarray(
             pyscf.pbc.gto.eval_gto.eval_gto(
                 self._cell,
@@ -337,12 +329,8 @@
                 Ls=self.Ls,
             )
         )
-<<<<<<< HEAD
         # If gamma-point only, do not compute wrap_phase, keep AOs real-valued
-        if np.abs(self._kpts).sum() > 1e-9:
-=======
         if self.ao_dtype == complex:
->>>>>>> 4f186aad
             wrap = configs.wrap if mask is None else configs.wrap[mask]
             wrap = np.dot(wrap, self.S)
             wrap = wrap.reshape((-1, wrap.shape[-1])) + primwrap
@@ -351,10 +339,7 @@
             )
             # k, coordinate
             wrap_phase = get_wrapphase_complex(kdotR)
-<<<<<<< HEAD
-=======
             # k,coordinate, orbital
->>>>>>> 4f186aad
             ao = gpu.cp.einsum("k...,k...a->k...a", wrap_phase, ao)
         if len(ao.shape) == 4:  # if derivatives are included
             return ao.reshape(
