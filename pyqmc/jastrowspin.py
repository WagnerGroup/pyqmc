import numpy as np
from pyqmc.func3d import GaussianFunction
from pyqmc.distance import RawDistance


class JastrowSpin:
    """
    1 body and 2 body jastrow factor
    """

    def __init__(self, mol, a_basis=None, b_basis=None):
        """
        Args:

        mol : a pyscf molecule object

        a_basis : list of func3d objects that comprise the electron-ion basis

        b_basis : list of func3d objects that comprise the electron-electron basis

        """
        if b_basis is None:
            nexpand = 5
            self.b_basis = [
                GaussianFunction(0.2 * 2 ** n) for n in range(1, nexpand + 1)
            ]
        else:
            nexpand = len(b_basis)
            self.b_basis = b_basis

        if a_basis is None:
            aexpand = 4
            self.a_basis = [
                GaussianFunction(0.2 * 2 ** n) for n in range(1, aexpand + 1)
            ]
        else:
            aexpand = len(a_basis)
            self.a_basis = a_basis

        self.parameters = {}
        self._nelec = np.sum(mol.nelec)
        self._mol = mol
        self.parameters["bcoeff"] = np.zeros((nexpand, 3))
        self.parameters["acoeff"] = np.zeros((self._mol.natm, aexpand, 2))

    def recompute(self, configs):
        """ """
        u = 0.0
        self._configscurrent = configs.copy()
        nconf, nelec = configs.configs.shape[0:2]
        nexpand = len(self.b_basis)
        aexpand = len(self.a_basis)
        self._bvalues = np.zeros((nconf, nexpand, 3))
        self._avalues = np.zeros((nconf, self._mol.natm, aexpand, 2))
        self._a_partial = np.zeros((nelec, nconf, self._mol.natm, aexpand))
        self._b_partial = np.zeros((nelec, nconf, nexpand, 2))
        for e in range(nelec):
            self._set_partial_sums(e)

        # electron-electron distances
        nup = self._mol.nelec[0]
        d_upup, ij = configs.dist.dist_matrix(configs.configs[:, :nup])
        d_updown, ij = configs.dist.pairwise(
            configs.configs[:, :nup], configs.configs[:, nup:]
        )
        d_downdown, ij = configs.dist.dist_matrix(configs.configs[:, nup:])

        # Update bvalues according to spin case
        for j, d in enumerate([d_upup, d_updown, d_downdown]):
            r = np.linalg.norm(d, axis=-1)
            for i, b in enumerate(self.b_basis):
                self._bvalues[:, i, j] = np.sum(b.value(d, r), axis=1)

        # Package the electron-ion distances into a 1d array
        di = np.zeros((nelec, nconf, self._mol.natm, 3))
        for e in range(nelec):
            di[e] = configs.dist.dist_i(
                self._mol.atom_coords(), configs.configs[:, e, :]
            )
        ri = np.linalg.norm(di, axis=-1)

        # Update avalues according to spin case
        for i, a in enumerate(self.a_basis):
            avals = a.value(di, ri)
            self._avalues[:, :, i, 0] = np.sum(avals[:nup], axis=0)
            self._avalues[:, :, i, 1] = np.sum(avals[nup:], axis=0)

        u = np.sum(self._bvalues * self.parameters["bcoeff"], axis=(2, 1))
        u += np.einsum("ijkl,jkl->i", self._avalues, self.parameters["acoeff"])

        return (1, u)

    def updateinternals(self, e, epos, mask=None):
        """ Update a, b, and c sums. """
        if mask is None:
            mask = [True] * epos.configs.shape[0]
        self._bvalues[mask, :, :] += self._get_deltab(e, epos)[mask, :, :]
        self._avalues[mask, :, :, :] += self._get_deltaa(e, epos)[mask, :, :, :]
        self._configscurrent.move(e, epos, mask)
        self._set_partial_sums(e)

    def _set_partial_sums(self, e):
        self._a_partial[e] = self._get_a(e, self._configscurrent.electron(e))
        self._b_partial[e] = self._get_b(e, self._configscurrent.electron(e))

    def _get_a(self, e, epos, mask=None):
        """ 
        Set _a_partial and _b_partial
        """
        if mask is None:
            mask = [True] * epos.configs.shape[0]
        d = epos.dist.dist_i(self._mol.atom_coords(), epos.configs[mask])
        r = np.linalg.norm(d, axis=-1)
        return np.stack([a.value(d, r) for a in self.a_basis], axis=-1)

    def _get_b(self, e, epos, mask=None):
        if mask is None:
            mask = [True] * epos.configs.shape[0]
        ne = np.sum(self._mol.nelec)
        nup = self._mol.nelec[0]
        sep = nup - int(e < nup)
        not_e = np.arange(ne) != e
        d = epos.dist.dist_i(
            self._configscurrent.configs[mask][:, not_e], epos.configs[mask]
        )
        r = np.linalg.norm(d, axis=-1)
        b_all_e = np.stack([b.value(d, r) for b in self.b_basis], axis=-1)
        up, down = b_all_e[:, :sep].sum(axis=1), b_all_e[:, sep:].sum(axis=1)
        return np.stack([up, down], axis=-1)

    def _get_deltaa(self, e, epos):
        """
        here we will evaluate the a's for a given electron (both the old and new)
        and work out the updated value. This allows us to save a lot of memory
        """
        nconf = epos.configs.shape[0]
        ni = self._mol.natm
        nup = self._mol.nelec[0]
        delta = np.zeros((nconf, ni, len(self.a_basis), 2))
        deltaa = self._get_a(e, epos) - self._a_partial[e]
        delta[:, :, :, int(e >= nup)] += deltaa

        return delta

    def _get_deltab(self, e, epos):
        """
        here we will evaluate the b's for a given electron (both the old and new)
        and work out the updated value. This allows us to save a lot of memory
        """
        nconf, ne = self._configscurrent.configs.shape[:2]
        nup = self._mol.nelec[0]

        eup = int(e < nup)
        edown = int(e >= nup)
        not_e = np.arange(ne) != e
        sep = nup - eup

        delta = np.zeros((nconf, len(self.b_basis), 3))
        deltab = self._get_b(e, epos) - self._b_partial[e]
        delta[:, :, edown : edown + 2] += deltab

        return delta

    def value(self):
        """Compute the current log value of the wavefunction"""
        u = np.sum(self._bvalues * self.parameters["bcoeff"], axis=(2, 1))

        u += np.einsum("ijkl,jkl->i", self._avalues, self.parameters["acoeff"])
        return (1, u)

    def gradient(self, e, epos):
        """We compute the gradient for electron e as
        :math:`grad_e ln Psi_J = sum_k c_k sum_{j > e} grad_e b_k(r_{ej}) + sum_{i < e} grad_e b_k(r_{ie}) `
        So we need to compute the gradient of the b's for these indices.
        Note that we need to compute distances between electron position given and the current electron distances.
        We will need this for laplacian() as well"""
        nconf, ne = self._configscurrent.configs.shape[:2]
        nup = self._mol.nelec[0]

        # Get e-e and e-ion distances
        not_e = np.arange(ne) != e
        dnew = epos.dist.dist_i(self._configscurrent.configs, epos.configs)[:, not_e]
        dinew = epos.dist.dist_i(self._mol.atom_coords(), epos.configs)

        grad = np.zeros((3, nconf))

        # Check if selected electron is spin up or down
        eup = int(e < nup)
        edown = int(e >= nup)
        sep = nup - eup

        for c, b in zip(self.parameters["bcoeff"], self.b_basis):
            bgrad = b.gradient(dnew)
            grad += c[edown] * np.sum(bgrad[:, :sep], axis=1).T
            grad += c[1 + edown] * np.sum(bgrad[:, sep:], axis=1).T

        for c, a in zip(self.parameters["acoeff"].transpose()[edown], self.a_basis):
            grad += np.einsum("j,ijk->ki", c, a.gradient(dinew))

        return grad

    def gradient_laplacian(self, e, epos):
        """ """
        nconf, ne = self._configscurrent.configs.shape[:2]
        nup = self._mol.nelec[0]

        # Get e-e and e-ion distances
        not_e = np.arange(ne) != e
        dnew = epos.dist.dist_i(self._configscurrent.configs, epos.configs)[:, not_e]
        dinew = epos.dist.dist_i(self._mol.atom_coords(), epos.configs)

        eup = int(e < nup)
        edown = int(e >= nup)
        sep = nup - eup

        grad = np.zeros((3, nconf))
        lap = np.zeros(nconf)
        # a-value component
        for c, a in zip(self.parameters["acoeff"].transpose()[edown], self.a_basis):
            grad += np.einsum("j,ijk->ki", c, a.gradient(dinew))
            lap += np.einsum("j,ijk->i", c, a.laplacian(dinew))

        # b-value component
        for c, b in zip(self.parameters["bcoeff"], self.b_basis):
            bgrad = b.gradient(dnew)
            blap = b.laplacian(dnew)
            grad += c[edown] * np.sum(bgrad[:, :sep], axis=1).T
            grad += c[1 + edown] * np.sum(bgrad[:, sep:], axis=1).T
            lap += c[edown] * np.sum(blap[:, :sep], axis=(1, 2))
            lap += c[1 + edown] * np.sum(blap[:, sep:], axis=(1, 2))

        return grad, lap + np.sum(grad ** 2, axis=0)

    def laplacian(self, e, epos):
        return self.gradient_laplacian(e, epos)[1]

<<<<<<< HEAD
    def testvalue(self, e, epos):
=======
    def _get_deltab(self, e, epos, mask_configs=None):
        """
        here we will evaluate the b's for a given electron (both the old and new)
        and work out the updated value. This allows us to save a lot of memory
        """
        nconf = epos.configs.shape[0]
        ne = self._configscurrent.shape[1]
        nup = self._mol.nelec[0]
        mask = [True] * ne
        mask[e] = False
        if mask_configs is None:
            mask_configs = [True] * nconf

        tmpconfigs = self._configscurrent[mask_configs, :, :]
        tmpconfigs = tmpconfigs[:, mask, :]

        dnew = self._dist.dist_i(tmpconfigs, epos.configs[mask_configs])
        dold = self._dist.dist_i(tmpconfigs, self._configscurrent[mask_configs, e, :])

        eup = int(e < nup)
        edown = int(e >= nup)
        # This is the point at which we switch between up and down
        # We subtract eup because we have removed e from the set
        sep = nup - eup
        dnewup = dnew[:, :sep, :].reshape((-1, 3))
        dnewdown = dnew[:, sep:, :].reshape((-1, 3))
        doldup = dold[:, :sep, :].reshape((-1, 3))
        dolddown = dold[:, sep:, :].reshape((-1, 3))

        rnewup = np.linalg.norm(dnewup, axis=1)
        rnewdown = np.linalg.norm(dnewdown, axis=1)
        roldup = np.linalg.norm(doldup, axis=1)
        rolddown = np.linalg.norm(dolddown, axis=1)

        nconf_mask = sum(mask_configs)

        delta = np.zeros((nconf_mask, len(self.b_basis), 3))
        for i, b in enumerate(self.b_basis):
            delta[:, i, edown] += np.sum(
                (b.value(dnewup, rnewup) - b.value(doldup, roldup)).reshape(
                    nconf_mask, -1
                ),
                axis=1,
            )
            delta[:, i, 1 + edown] += np.sum(
                (b.value(dnewdown, rnewdown) - b.value(dolddown, rolddown)).reshape(
                    nconf_mask, -1
                ),
                axis=1,
            )
        return delta

    def _get_deltaa(self, e, epos, mask=None):
        """
        here we will evaluate the a's for a given electron (both the old and new)
        and work out the updated value. This allows us to save a lot of memory
        """
        nconf = epos.configs.shape[0]
        ni = self._mol.natm
        nup = self._mol.nelec[0]
        if mask is None:
            mask = [True] * nconf

        dnew = self._dist.dist_i(self._mol.atom_coords(), epos.configs[mask]).reshape(
            (-1, 3)
        )
        dold = self._dist.dist_i(
            self._mol.atom_coords(), self._configscurrent[mask, e, :]
        ).reshape((-1, 3))

        nconf_mask = sum(mask)
        delta = np.zeros((nconf_mask, ni, len(self.a_basis), 2))

        rnew = np.linalg.norm(dnew, axis=1)
        rold = np.linalg.norm(dold, axis=1)

        for i, a in enumerate(self.a_basis):
            delta[:, :, i, int(e >= nup)] += (
                a.value(dnew, rnew) - a.value(dold, rold)
            ).reshape((nconf_mask, -1))

        return delta

    def testvalue(self, e, epos, mask=None):
>>>>>>> 8ffef677
        b_val = np.sum(
            self._get_deltab(e, epos, mask) * self.parameters["bcoeff"], axis=(2, 1)
        )
        a_val = np.einsum(
            "ijkl,jkl->i", self._get_deltaa(e, epos, mask), self.parameters["acoeff"]
        )
        return np.exp(b_val + a_val)

    def pgradient(self):
        """Given the b sums, this is pretty trivial for the coefficient derivatives.
        For the derivatives of basis functions, we will have to compute the derivative
        of all the b's and redo the sums, similar to recompute() """
        return {"bcoeff": self._bvalues, "acoeff": self._avalues}
<|MERGE_RESOLUTION|>--- conflicted
+++ resolved
@@ -1,337 +1,247 @@
-import numpy as np
-from pyqmc.func3d import GaussianFunction
-from pyqmc.distance import RawDistance
-
-
-class JastrowSpin:
-    """
-    1 body and 2 body jastrow factor
-    """
-
-    def __init__(self, mol, a_basis=None, b_basis=None):
-        """
-        Args:
-
-        mol : a pyscf molecule object
-
-        a_basis : list of func3d objects that comprise the electron-ion basis
-
-        b_basis : list of func3d objects that comprise the electron-electron basis
-
-        """
-        if b_basis is None:
-            nexpand = 5
-            self.b_basis = [
-                GaussianFunction(0.2 * 2 ** n) for n in range(1, nexpand + 1)
-            ]
-        else:
-            nexpand = len(b_basis)
-            self.b_basis = b_basis
-
-        if a_basis is None:
-            aexpand = 4
-            self.a_basis = [
-                GaussianFunction(0.2 * 2 ** n) for n in range(1, aexpand + 1)
-            ]
-        else:
-            aexpand = len(a_basis)
-            self.a_basis = a_basis
-
-        self.parameters = {}
-        self._nelec = np.sum(mol.nelec)
-        self._mol = mol
-        self.parameters["bcoeff"] = np.zeros((nexpand, 3))
-        self.parameters["acoeff"] = np.zeros((self._mol.natm, aexpand, 2))
-
-    def recompute(self, configs):
-        """ """
-        u = 0.0
-        self._configscurrent = configs.copy()
-        nconf, nelec = configs.configs.shape[0:2]
-        nexpand = len(self.b_basis)
-        aexpand = len(self.a_basis)
-        self._bvalues = np.zeros((nconf, nexpand, 3))
-        self._avalues = np.zeros((nconf, self._mol.natm, aexpand, 2))
-        self._a_partial = np.zeros((nelec, nconf, self._mol.natm, aexpand))
-        self._b_partial = np.zeros((nelec, nconf, nexpand, 2))
-        for e in range(nelec):
-            self._set_partial_sums(e)
-
-        # electron-electron distances
-        nup = self._mol.nelec[0]
-        d_upup, ij = configs.dist.dist_matrix(configs.configs[:, :nup])
-        d_updown, ij = configs.dist.pairwise(
-            configs.configs[:, :nup], configs.configs[:, nup:]
-        )
-        d_downdown, ij = configs.dist.dist_matrix(configs.configs[:, nup:])
-
-        # Update bvalues according to spin case
-        for j, d in enumerate([d_upup, d_updown, d_downdown]):
-            r = np.linalg.norm(d, axis=-1)
-            for i, b in enumerate(self.b_basis):
-                self._bvalues[:, i, j] = np.sum(b.value(d, r), axis=1)
-
-        # Package the electron-ion distances into a 1d array
-        di = np.zeros((nelec, nconf, self._mol.natm, 3))
-        for e in range(nelec):
-            di[e] = configs.dist.dist_i(
-                self._mol.atom_coords(), configs.configs[:, e, :]
-            )
-        ri = np.linalg.norm(di, axis=-1)
-
-        # Update avalues according to spin case
-        for i, a in enumerate(self.a_basis):
-            avals = a.value(di, ri)
-            self._avalues[:, :, i, 0] = np.sum(avals[:nup], axis=0)
-            self._avalues[:, :, i, 1] = np.sum(avals[nup:], axis=0)
-
-        u = np.sum(self._bvalues * self.parameters["bcoeff"], axis=(2, 1))
-        u += np.einsum("ijkl,jkl->i", self._avalues, self.parameters["acoeff"])
-
-        return (1, u)
-
-    def updateinternals(self, e, epos, mask=None):
-        """ Update a, b, and c sums. """
-        if mask is None:
-            mask = [True] * epos.configs.shape[0]
-        self._bvalues[mask, :, :] += self._get_deltab(e, epos)[mask, :, :]
-        self._avalues[mask, :, :, :] += self._get_deltaa(e, epos)[mask, :, :, :]
-        self._configscurrent.move(e, epos, mask)
-        self._set_partial_sums(e)
-
-    def _set_partial_sums(self, e):
-        self._a_partial[e] = self._get_a(e, self._configscurrent.electron(e))
-        self._b_partial[e] = self._get_b(e, self._configscurrent.electron(e))
-
-    def _get_a(self, e, epos, mask=None):
-        """ 
-        Set _a_partial and _b_partial
-        """
-        if mask is None:
-            mask = [True] * epos.configs.shape[0]
-        d = epos.dist.dist_i(self._mol.atom_coords(), epos.configs[mask])
-        r = np.linalg.norm(d, axis=-1)
-        return np.stack([a.value(d, r) for a in self.a_basis], axis=-1)
-
-    def _get_b(self, e, epos, mask=None):
-        if mask is None:
-            mask = [True] * epos.configs.shape[0]
-        ne = np.sum(self._mol.nelec)
-        nup = self._mol.nelec[0]
-        sep = nup - int(e < nup)
-        not_e = np.arange(ne) != e
-        d = epos.dist.dist_i(
-            self._configscurrent.configs[mask][:, not_e], epos.configs[mask]
-        )
-        r = np.linalg.norm(d, axis=-1)
-        b_all_e = np.stack([b.value(d, r) for b in self.b_basis], axis=-1)
-        up, down = b_all_e[:, :sep].sum(axis=1), b_all_e[:, sep:].sum(axis=1)
-        return np.stack([up, down], axis=-1)
-
-    def _get_deltaa(self, e, epos):
-        """
-        here we will evaluate the a's for a given electron (both the old and new)
-        and work out the updated value. This allows us to save a lot of memory
-        """
-        nconf = epos.configs.shape[0]
-        ni = self._mol.natm
-        nup = self._mol.nelec[0]
-        delta = np.zeros((nconf, ni, len(self.a_basis), 2))
-        deltaa = self._get_a(e, epos) - self._a_partial[e]
-        delta[:, :, :, int(e >= nup)] += deltaa
-
-        return delta
-
-    def _get_deltab(self, e, epos):
-        """
-        here we will evaluate the b's for a given electron (both the old and new)
-        and work out the updated value. This allows us to save a lot of memory
-        """
-        nconf, ne = self._configscurrent.configs.shape[:2]
-        nup = self._mol.nelec[0]
-
-        eup = int(e < nup)
-        edown = int(e >= nup)
-        not_e = np.arange(ne) != e
-        sep = nup - eup
-
-        delta = np.zeros((nconf, len(self.b_basis), 3))
-        deltab = self._get_b(e, epos) - self._b_partial[e]
-        delta[:, :, edown : edown + 2] += deltab
-
-        return delta
-
-    def value(self):
-        """Compute the current log value of the wavefunction"""
-        u = np.sum(self._bvalues * self.parameters["bcoeff"], axis=(2, 1))
-
-        u += np.einsum("ijkl,jkl->i", self._avalues, self.parameters["acoeff"])
-        return (1, u)
-
-    def gradient(self, e, epos):
-        """We compute the gradient for electron e as
-        :math:`grad_e ln Psi_J = sum_k c_k sum_{j > e} grad_e b_k(r_{ej}) + sum_{i < e} grad_e b_k(r_{ie}) `
-        So we need to compute the gradient of the b's for these indices.
-        Note that we need to compute distances between electron position given and the current electron distances.
-        We will need this for laplacian() as well"""
-        nconf, ne = self._configscurrent.configs.shape[:2]
-        nup = self._mol.nelec[0]
-
-        # Get e-e and e-ion distances
-        not_e = np.arange(ne) != e
-        dnew = epos.dist.dist_i(self._configscurrent.configs, epos.configs)[:, not_e]
-        dinew = epos.dist.dist_i(self._mol.atom_coords(), epos.configs)
-
-        grad = np.zeros((3, nconf))
-
-        # Check if selected electron is spin up or down
-        eup = int(e < nup)
-        edown = int(e >= nup)
-        sep = nup - eup
-
-        for c, b in zip(self.parameters["bcoeff"], self.b_basis):
-            bgrad = b.gradient(dnew)
-            grad += c[edown] * np.sum(bgrad[:, :sep], axis=1).T
-            grad += c[1 + edown] * np.sum(bgrad[:, sep:], axis=1).T
-
-        for c, a in zip(self.parameters["acoeff"].transpose()[edown], self.a_basis):
-            grad += np.einsum("j,ijk->ki", c, a.gradient(dinew))
-
-        return grad
-
-    def gradient_laplacian(self, e, epos):
-        """ """
-        nconf, ne = self._configscurrent.configs.shape[:2]
-        nup = self._mol.nelec[0]
-
-        # Get e-e and e-ion distances
-        not_e = np.arange(ne) != e
-        dnew = epos.dist.dist_i(self._configscurrent.configs, epos.configs)[:, not_e]
-        dinew = epos.dist.dist_i(self._mol.atom_coords(), epos.configs)
-
-        eup = int(e < nup)
-        edown = int(e >= nup)
-        sep = nup - eup
-
-        grad = np.zeros((3, nconf))
-        lap = np.zeros(nconf)
-        # a-value component
-        for c, a in zip(self.parameters["acoeff"].transpose()[edown], self.a_basis):
-            grad += np.einsum("j,ijk->ki", c, a.gradient(dinew))
-            lap += np.einsum("j,ijk->i", c, a.laplacian(dinew))
-
-        # b-value component
-        for c, b in zip(self.parameters["bcoeff"], self.b_basis):
-            bgrad = b.gradient(dnew)
-            blap = b.laplacian(dnew)
-            grad += c[edown] * np.sum(bgrad[:, :sep], axis=1).T
-            grad += c[1 + edown] * np.sum(bgrad[:, sep:], axis=1).T
-            lap += c[edown] * np.sum(blap[:, :sep], axis=(1, 2))
-            lap += c[1 + edown] * np.sum(blap[:, sep:], axis=(1, 2))
-
-        return grad, lap + np.sum(grad ** 2, axis=0)
-
-    def laplacian(self, e, epos):
-        return self.gradient_laplacian(e, epos)[1]
-
-<<<<<<< HEAD
-    def testvalue(self, e, epos):
-=======
-    def _get_deltab(self, e, epos, mask_configs=None):
-        """
-        here we will evaluate the b's for a given electron (both the old and new)
-        and work out the updated value. This allows us to save a lot of memory
-        """
-        nconf = epos.configs.shape[0]
-        ne = self._configscurrent.shape[1]
-        nup = self._mol.nelec[0]
-        mask = [True] * ne
-        mask[e] = False
-        if mask_configs is None:
-            mask_configs = [True] * nconf
-
-        tmpconfigs = self._configscurrent[mask_configs, :, :]
-        tmpconfigs = tmpconfigs[:, mask, :]
-
-        dnew = self._dist.dist_i(tmpconfigs, epos.configs[mask_configs])
-        dold = self._dist.dist_i(tmpconfigs, self._configscurrent[mask_configs, e, :])
-
-        eup = int(e < nup)
-        edown = int(e >= nup)
-        # This is the point at which we switch between up and down
-        # We subtract eup because we have removed e from the set
-        sep = nup - eup
-        dnewup = dnew[:, :sep, :].reshape((-1, 3))
-        dnewdown = dnew[:, sep:, :].reshape((-1, 3))
-        doldup = dold[:, :sep, :].reshape((-1, 3))
-        dolddown = dold[:, sep:, :].reshape((-1, 3))
-
-        rnewup = np.linalg.norm(dnewup, axis=1)
-        rnewdown = np.linalg.norm(dnewdown, axis=1)
-        roldup = np.linalg.norm(doldup, axis=1)
-        rolddown = np.linalg.norm(dolddown, axis=1)
-
-        nconf_mask = sum(mask_configs)
-
-        delta = np.zeros((nconf_mask, len(self.b_basis), 3))
-        for i, b in enumerate(self.b_basis):
-            delta[:, i, edown] += np.sum(
-                (b.value(dnewup, rnewup) - b.value(doldup, roldup)).reshape(
-                    nconf_mask, -1
-                ),
-                axis=1,
-            )
-            delta[:, i, 1 + edown] += np.sum(
-                (b.value(dnewdown, rnewdown) - b.value(dolddown, rolddown)).reshape(
-                    nconf_mask, -1
-                ),
-                axis=1,
-            )
-        return delta
-
-    def _get_deltaa(self, e, epos, mask=None):
-        """
-        here we will evaluate the a's for a given electron (both the old and new)
-        and work out the updated value. This allows us to save a lot of memory
-        """
-        nconf = epos.configs.shape[0]
-        ni = self._mol.natm
-        nup = self._mol.nelec[0]
-        if mask is None:
-            mask = [True] * nconf
-
-        dnew = self._dist.dist_i(self._mol.atom_coords(), epos.configs[mask]).reshape(
-            (-1, 3)
-        )
-        dold = self._dist.dist_i(
-            self._mol.atom_coords(), self._configscurrent[mask, e, :]
-        ).reshape((-1, 3))
-
-        nconf_mask = sum(mask)
-        delta = np.zeros((nconf_mask, ni, len(self.a_basis), 2))
-
-        rnew = np.linalg.norm(dnew, axis=1)
-        rold = np.linalg.norm(dold, axis=1)
-
-        for i, a in enumerate(self.a_basis):
-            delta[:, :, i, int(e >= nup)] += (
-                a.value(dnew, rnew) - a.value(dold, rold)
-            ).reshape((nconf_mask, -1))
-
-        return delta
-
-    def testvalue(self, e, epos, mask=None):
->>>>>>> 8ffef677
-        b_val = np.sum(
-            self._get_deltab(e, epos, mask) * self.parameters["bcoeff"], axis=(2, 1)
-        )
-        a_val = np.einsum(
-            "ijkl,jkl->i", self._get_deltaa(e, epos, mask), self.parameters["acoeff"]
-        )
-        return np.exp(b_val + a_val)
-
-    def pgradient(self):
-        """Given the b sums, this is pretty trivial for the coefficient derivatives.
-        For the derivatives of basis functions, we will have to compute the derivative
-        of all the b's and redo the sums, similar to recompute() """
-        return {"bcoeff": self._bvalues, "acoeff": self._avalues}
+import numpy as np
+from pyqmc.func3d import GaussianFunction
+from pyqmc.distance import RawDistance
+
+
+class JastrowSpin:
+    """
+    1 body and 2 body jastrow factor
+    """
+
+    def __init__(self, mol, a_basis=None, b_basis=None):
+        """
+        Args:
+
+        mol : a pyscf molecule object
+
+        a_basis : list of func3d objects that comprise the electron-ion basis
+
+        b_basis : list of func3d objects that comprise the electron-electron basis
+
+        """
+        if b_basis is None:
+            nexpand = 5
+            self.b_basis = [
+                GaussianFunction(0.2 * 2 ** n) for n in range(1, nexpand + 1)
+            ]
+        else:
+            nexpand = len(b_basis)
+            self.b_basis = b_basis
+
+        if a_basis is None:
+            aexpand = 4
+            self.a_basis = [
+                GaussianFunction(0.2 * 2 ** n) for n in range(1, aexpand + 1)
+            ]
+        else:
+            aexpand = len(a_basis)
+            self.a_basis = a_basis
+
+        self.parameters = {}
+        self._nelec = np.sum(mol.nelec)
+        self._mol = mol
+        self.parameters["bcoeff"] = np.zeros((nexpand, 3))
+        self.parameters["acoeff"] = np.zeros((self._mol.natm, aexpand, 2))
+
+    def recompute(self, configs):
+        """ """
+        u = 0.0
+        self._configscurrent = configs.copy()
+        nconf, nelec = configs.configs.shape[0:2]
+        nexpand = len(self.b_basis)
+        aexpand = len(self.a_basis)
+        self._bvalues = np.zeros((nconf, nexpand, 3))
+        self._avalues = np.zeros((nconf, self._mol.natm, aexpand, 2))
+        self._a_partial = np.zeros((nelec, nconf, self._mol.natm, aexpand))
+        self._b_partial = np.zeros((nelec, nconf, nexpand, 2))
+        for e in range(nelec):
+            self._set_partial_sums(e)
+
+        # electron-electron distances
+        nup = self._mol.nelec[0]
+        d_upup, ij = configs.dist.dist_matrix(configs.configs[:, :nup])
+        d_updown, ij = configs.dist.pairwise(
+            configs.configs[:, :nup], configs.configs[:, nup:]
+        )
+        d_downdown, ij = configs.dist.dist_matrix(configs.configs[:, nup:])
+
+        # Update bvalues according to spin case
+        for j, d in enumerate([d_upup, d_updown, d_downdown]):
+            r = np.linalg.norm(d, axis=-1)
+            for i, b in enumerate(self.b_basis):
+                self._bvalues[:, i, j] = np.sum(b.value(d, r), axis=1)
+
+        # Package the electron-ion distances into a 1d array
+        di = np.zeros((nelec, nconf, self._mol.natm, 3))
+        for e in range(nelec):
+            di[e] = configs.dist.dist_i(
+                self._mol.atom_coords(), configs.configs[:, e, :]
+            )
+        ri = np.linalg.norm(di, axis=-1)
+
+        # Update avalues according to spin case
+        for i, a in enumerate(self.a_basis):
+            avals = a.value(di, ri)
+            self._avalues[:, :, i, 0] = np.sum(avals[:nup], axis=0)
+            self._avalues[:, :, i, 1] = np.sum(avals[nup:], axis=0)
+
+        u = np.sum(self._bvalues * self.parameters["bcoeff"], axis=(2, 1))
+        u += np.einsum("ijkl,jkl->i", self._avalues, self.parameters["acoeff"])
+
+        return (1, u)
+
+    def updateinternals(self, e, epos, mask=None):
+        """ Update a, b, and c sums. """
+        if mask is None:
+            mask = [True] * epos.configs.shape[0]
+        self._bvalues[mask, :, :] += self._get_deltab(e, epos, mask)
+        self._avalues[mask, :, :, :] += self._get_deltaa(e, epos, mask)
+        self._configscurrent.move(e, epos, mask)
+        self._set_partial_sums(e, mask)
+
+    def _set_partial_sums(self, e, mask=None):
+        if mask is None:
+            mask = [True] * self._configscurrent.configs.shape[0]
+        epos = self._configscurrent.electron(e)
+        self._a_partial[e, mask] = self._get_a(e, epos, mask)
+        self._b_partial[e, mask] = self._get_b(e, epos, mask)
+
+    def _get_a(self, e, epos, mask):
+        """ 
+        Set _a_partial and _b_partial
+        """
+        d = epos.dist.dist_i(self._mol.atom_coords(), epos.configs[mask])
+        r = np.linalg.norm(d, axis=-1)
+        return np.stack([a.value(d, r) for a in self.a_basis], axis=-1)
+
+    def _get_b(self, e, epos, mask):
+        ne = np.sum(self._mol.nelec)
+        nup = self._mol.nelec[0]
+        sep = nup - int(e < nup)
+        not_e = np.arange(ne) != e
+        d = epos.dist.dist_i(
+            self._configscurrent.configs[mask][:, not_e], epos.configs[mask]
+        )
+        r = np.linalg.norm(d, axis=-1)
+        b_all_e = np.stack([b.value(d, r) for b in self.b_basis], axis=-1)
+        up, down = b_all_e[:, :sep].sum(axis=1), b_all_e[:, sep:].sum(axis=1)
+        return np.stack([up, down], axis=-1)
+
+    def _get_deltaa(self, e, epos, mask):
+        """
+        here we will evaluate the a's for a given electron (both the old and new)
+        and work out the updated value. This allows us to save a lot of memory
+        """
+        nconf = epos.configs.shape[0]
+        ni = self._mol.natm
+        nup = self._mol.nelec[0]
+        delta = np.zeros((np.sum(mask), ni, len(self.a_basis), 2))
+        deltaa = self._get_a(e, epos, mask) - self._a_partial[e, mask]
+        delta[:, :, :, int(e >= nup)] += deltaa
+
+        return delta
+
+    def _get_deltab(self, e, epos, mask):
+        """
+        here we will evaluate the b's for a given electron (both the old and new)
+        and work out the updated value. This allows us to save a lot of memory
+        """
+        ne = self._configscurrent.configs.shape[1]
+        nup = self._mol.nelec[0] 
+        edown = int(e >= nup)
+
+        delta = np.zeros((np.sum(mask), len(self.b_basis), 3))
+        deltab = self._get_b(e, epos, mask) - self._b_partial[e, mask]
+        delta[:, :, edown : edown + 2] += deltab
+
+        return delta
+
+    def value(self):
+        """Compute the current log value of the wavefunction"""
+        u = np.sum(self._bvalues * self.parameters["bcoeff"], axis=(2, 1))
+
+        u += np.einsum("ijkl,jkl->i", self._avalues, self.parameters["acoeff"])
+        return (1, u)
+
+    def gradient(self, e, epos):
+        """We compute the gradient for electron e as
+        :math:`grad_e ln Psi_J = sum_k c_k sum_{j > e} grad_e b_k(r_{ej}) + sum_{i < e} grad_e b_k(r_{ie}) `
+        So we need to compute the gradient of the b's for these indices.
+        Note that we need to compute distances between electron position given and the current electron distances.
+        We will need this for laplacian() as well"""
+        nconf, ne = self._configscurrent.configs.shape[:2]
+        nup = self._mol.nelec[0]
+
+        # Get e-e and e-ion distances
+        not_e = np.arange(ne) != e
+        dnew = epos.dist.dist_i(self._configscurrent.configs, epos.configs)[:, not_e]
+        dinew = epos.dist.dist_i(self._mol.atom_coords(), epos.configs)
+
+        grad = np.zeros((3, nconf))
+
+        # Check if selected electron is spin up or down
+        eup = int(e < nup)
+        edown = int(e >= nup)
+        sep = nup - eup
+
+        for c, b in zip(self.parameters["bcoeff"], self.b_basis):
+            bgrad = b.gradient(dnew)
+            grad += c[edown] * np.sum(bgrad[:, :sep], axis=1).T
+            grad += c[1 + edown] * np.sum(bgrad[:, sep:], axis=1).T
+
+        for c, a in zip(self.parameters["acoeff"].transpose()[edown], self.a_basis):
+            grad += np.einsum("j,ijk->ki", c, a.gradient(dinew))
+
+        return grad
+
+    def gradient_laplacian(self, e, epos):
+        """ """
+        nconf, ne = self._configscurrent.configs.shape[:2]
+        nup = self._mol.nelec[0]
+
+        # Get e-e and e-ion distances
+        not_e = np.arange(ne) != e
+        dnew = epos.dist.dist_i(self._configscurrent.configs, epos.configs)[:, not_e]
+        dinew = epos.dist.dist_i(self._mol.atom_coords(), epos.configs)
+
+        eup = int(e < nup)
+        edown = int(e >= nup)
+        sep = nup - eup
+
+        grad = np.zeros((3, nconf))
+        lap = np.zeros(nconf)
+        # a-value component
+        for c, a in zip(self.parameters["acoeff"].transpose()[edown], self.a_basis):
+            grad += np.einsum("j,ijk->ki", c, a.gradient(dinew))
+            lap += np.einsum("j,ijk->i", c, a.laplacian(dinew))
+
+        # b-value component
+        for c, b in zip(self.parameters["bcoeff"], self.b_basis):
+            bgrad = b.gradient(dnew)
+            blap = b.laplacian(dnew)
+            grad += c[edown] * np.sum(bgrad[:, :sep], axis=1).T
+            grad += c[1 + edown] * np.sum(bgrad[:, sep:], axis=1).T
+            lap += c[edown] * np.sum(blap[:, :sep], axis=(1, 2))
+            lap += c[1 + edown] * np.sum(blap[:, sep:], axis=(1, 2))
+
+        return grad, lap + np.sum(grad ** 2, axis=0)
+
+    def laplacian(self, e, epos):
+        return self.gradient_laplacian(e, epos)[1]
+
+    def testvalue(self, e, epos, mask=None):
+        if mask is None:
+            mask = [True] * epos.configs.shape[0]
+        b_val = np.sum(
+            self._get_deltab(e, epos, mask) * self.parameters["bcoeff"], axis=(2, 1)
+        )
+        a_val = np.einsum(
+            "ijkl,jkl->i", self._get_deltaa(e, epos, mask), self.parameters["acoeff"]
+        )
+        return np.exp(b_val + a_val)
+
+    def pgradient(self):
+        """Given the b sums, this is pretty trivial for the coefficient derivatives.
+        For the derivatives of basis functions, we will have to compute the derivative
+        of all the b's and redo the sums, similar to recompute() """
+        return {"bcoeff": self._bvalues, "acoeff": self._avalues}