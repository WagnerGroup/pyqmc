--- conflicted
+++ resolved
@@ -218,13 +218,9 @@
         params = [x0 + update(pgrad, Sij, step, **update_kws) for step in steps]
         stepsdata = lm(wf, coords, params, pgrad_acc, **lmoptions)
         for data, p, step in zip(stepsdata, params, steps):
-<<<<<<< HEAD
-            en = np.real(np.mean(data["total"] * data["weight"]) / np.mean(data["weight"]))
-=======
             en = np.real(
                 np.mean(data["total"] * data["weight"]) / np.mean(data["weight"])
             )
->>>>>>> 30fefb86
             yfit.append(en)
             if verbose:
                 print(
