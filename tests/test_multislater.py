--- conflicted
+++ resolved
@@ -85,9 +85,5 @@
         err = np.std(df["energytotal"][warmup:]) / np.sqrt(nsteps - warmup)
         assert en - mc.e_tot < 10 * err
 
-<<<<<<< HEAD
-
-=======
->>>>>>> 8ffef677
 if __name__ == "__main__":
     test()