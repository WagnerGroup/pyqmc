--- conflicted
+++ resolved
@@ -44,12 +44,7 @@
         LinearTransform(wf.parameters, to_opt, freeze),
     )
 
-<<<<<<< HEAD
 def default_slater(mol, mf, optimize_orbitals = False):
-=======
-
-def default_slater(mol, mf, optimize_orbitals=False):
->>>>>>> 637f0690
     import numpy as np
 
     wf = PySCFSlaterUHF(mol, mf)
