--- conflicted
+++ resolved
@@ -572,14 +572,9 @@
             )
             tmp_deriv = evaluate(return_data, warmup)
             N = tmp_deriv["N"][-1]
-<<<<<<< HEAD
             
-            print("Normalization", N, flush=True)
-=======
-
             if verbose:
                 print("Normalization", N, flush=True)
->>>>>>> e75e3d14
             if abs(N - Ntarget) < Ntol:
                 normalization[0] = tmp_deriv["N"][-1]
                 normalization_error = tmp_deriv["N_error"][-1]
