import numpy as np
from pyqmc.slateruhf import sherman_morrison_row


def sherman_morrison_ms(e, inv, vec):
    ratio = np.einsum("idj,idj->id", vec, inv[:, :, :, e])
    tmp = np.einsum("edk,edkj->edj", vec, inv)
    invnew = (
        inv
        - np.einsum("kdi,kdj->kdij", inv[:, :, :, e], tmp)
        / ratio[:, :, np.newaxis, np.newaxis]
    )
    invnew[:, :, :, e] = inv[:, :, :, e] / ratio[:, :, np.newaxis]
    return ratio, invnew


def binary_to_occ(S, ncore):
    """
  Converts the binary cistring for a given determinant
  to occupation values for molecular orbitals within
  the determinant.
  """
    occup = [int(i) for i in range(ncore)]
    occup += [int(i + ncore) for i, c in enumerate(reversed(S)) if c == "1"]
    max_orb = max(occup)
    return (occup, max_orb)


class MultiSlater:
    """
    A multi-determinant wave function object initialized
    via an SCF calculation. Methods and structure are very similar
    to the PySCFSlaterUHF class.
    """

    def __init__(self, mol, mf, mc):
        self.parameters = {}
        self._mol = mol
        self._nelec = (mc.nelecas[0] + mc.ncore, mc.nelecas[1] + mc.ncore)
        self._copy_ci(mc)

        if len(mf.mo_occ.shape) == 2:
            self.parameters["mo_coeff_alpha"] = mf.mo_coeff[0][:, : mc.ncas + mc.ncore]
            self.parameters["mo_coeff_beta"] = mf.mo_coeff[1][:, : mc.ncas + mc.ncore]
        else:
            self.parameters["mo_coeff_alpha"] = mf.mo_coeff[:, : mc.ncas + mc.ncore]
            self.parameters["mo_coeff_beta"] = mf.mo_coeff[:, : mc.ncas + mc.ncore]
        self._coefflookup = ("mo_coeff_alpha", "mo_coeff_beta")
        self.pbc_str = "PBC" if hasattr(mol, "a") else ""

    def _copy_ci(self, mc):
        """       
        Copies over determinant coefficients and MO occupations
        for a multi-configuration calculation mc.
        """
        from pyscf import fci

        norb = mc.ncas
        nelec = mc.nelecas
        ncore = mc.ncore

        # find multi slater determinant occupation
        detwt = []
        occup = []
        deters = fci.addons.large_ci(mc.ci, norb, nelec, tol=0)

        # Create map and occupation objects
        map_dets = [[], []]
        occup = [[], []]
        for x in deters:
            detwt.append(x[0])
            alpha_occ, __ = binary_to_occ(x[1], ncore)
            beta_occ, __ = binary_to_occ(x[2], ncore)

            if alpha_occ not in occup[0]:
                map_dets[0].append(len(occup[0]))
                occup[0].append(alpha_occ)
            else:
                map_dets[0].append(occup[0].index(alpha_occ))

            if beta_occ not in occup[1]:
                map_dets[1].append(len(occup[1]))
                occup[1].append(beta_occ)
            else:
                map_dets[1].append(occup[1].index(beta_occ))

        self.parameters["det_coeff"] = np.array(detwt)
        self._det_occup = occup  # Spin, [Ndet_up_unique, Ndet_dn_unique]
        self._det_map = np.array(map_dets)  # Spin, N_det

    def recompute(self, configs):
        """This computes the value from scratch. Returns the logarithm of the wave function as
        (phase,logdet). If the wf is real, phase will be +/- 1."""

        nconf, nelec, ndim = configs.configs.shape
        mycoords = configs.configs.reshape((nconf * nelec, ndim))
        ao = np.real_if_close(
            self._mol.eval_gto(self.pbc_str + "GTOval_sph", mycoords).reshape(
                (nconf, nelec, -1)
            ),
            tol=1e4,
        )

        self._aovals = ao
        self._dets = []
        self._inverse = []
        for s in [0, 1]:
            mo = ao[:, self._nelec[0] * s : self._nelec[0] + self._nelec[1] * s, :].dot(
                self.parameters[self._coefflookup[s]]
            )
            mo_vals = np.swapaxes(mo[:, :, self._det_occup[s]], 1, 2)
            self._dets.append(
                np.array(np.linalg.slogdet(mo_vals))
            )  # Spin, (sign, val), nconf, [ndet_up, ndet_dn]
            self._inverse.append(
                np.linalg.inv(mo_vals)
            )  # spin, Nconf, [ndet_up, ndet_dn], nelec, nelec
        return self.value()

    def updateinternals(self, e, epos, mask=None):
        """Update any internals given that electron e moved to epos. mask is a Boolean array 
        which allows us to update only certain walkers"""
        # MAY want to vectorize later if it really hangs here, shouldn't!

        s = int(e >= self._nelec[0])
        if mask is None:
            mask = [True] * epos.configs.shape[0]
        eeff = e - s * self._nelec[0]
        ao = np.real_if_close(
            self._mol.eval_gto(self.pbc_str + "GTOval_sph", epos.configs), tol=1e4
        )
        mo = ao.dot(self.parameters[self._coefflookup[s]])

        mo_vals = mo[:, self._det_occup[s]]
        det_ratio, self._inverse[s][mask, :, :, :] = sherman_morrison_ms(
            eeff, self._inverse[s][mask, :, :, :], mo_vals[mask, :]
        )

        self._updateval(det_ratio, s, mask)

    def value(self):
        """Return logarithm of the wave function as noted in recompute()"""
        wf_val = 0
        wf_sign = 0

        wf_val = np.einsum(
            "id,di->i",
            self.parameters["det_coeff"][np.newaxis, :],
            self._dets[0][0, :, self._det_map[0]]
            * self._dets[1][0, :, self._det_map[1]]
            * np.exp(
                self._dets[0][1, :, self._det_map[0]]
                + self._dets[1][1, :, self._det_map[1]]
            ),
        )

        wf_sign = np.sign(wf_val)
        wf_val = np.log(np.abs(wf_val))
        return wf_sign, wf_val

    def _updateval(self, ratio, s, mask):
        self._dets[s][0, mask, :] *= np.sign(ratio)
        self._dets[s][1, mask, :] += np.log(np.abs(ratio))

<<<<<<< HEAD
    def _testrow(self, e, vec):
        """vec is a nconfig,nmo vector which replaces row e"""
        s = int(e >= self._nelec[0])

        ratios = np.einsum(
            "idj,idj->id", vec, self._inverse[s][:, :, :, e - s * self._nelec[0]]
=======
    def _testrow(self, e, vec, mask=None):
        """vec is a nconfig,nmo vector which replaces row e"""
        s = int(e >= self._nelec[0])
        if mask is None:
            mask = [True] * vec.shape[0]

        ratios = np.einsum(
            "idj,idj->id", vec, self._inverse[s][mask, :, :, e - s * self._nelec[0]]
>>>>>>> 8ffef677
        )
        numer = np.einsum(
            "id,di->i",
            ratios[:, self._det_map[s]] * self.parameters["det_coeff"][np.newaxis, :],
<<<<<<< HEAD
            self._dets[0][0, :, self._det_map[0]]
            * self._dets[1][0, :, self._det_map[1]]
            * np.exp(
                self._dets[0][1, :, self._det_map[0]]
                + self._dets[1][1, :, self._det_map[1]]
=======
            self._dets[0][0, :, self._det_map[0]][:, mask]
            * self._dets[1][0, :, self._det_map[1]][:, mask]
            * np.exp(
                self._dets[0][1, :, self._det_map[0]][:, mask]
                + self._dets[1][1, :, self._det_map[1]][:, mask]
>>>>>>> 8ffef677
            ),
        )

        curr_val = self.value()
<<<<<<< HEAD
        denom = curr_val[0] * np.exp(curr_val[1])
=======
        denom = curr_val[0][mask] * np.exp(curr_val[1][mask])
>>>>>>> 8ffef677
        return numer / denom

    def gradient(self, e, epos):
        """ Compute the gradient of the log wave function 
        Note that this can be called even if the internals have not been updated for electron e,
        if epos differs from the current position of electron e."""
        s = int(e >= self._nelec[0])
        aograd = np.real_if_close(
            self._mol.eval_gto("GTOval_sph_deriv1", epos.configs), tol=1e4
        )
        mograd = aograd.dot(self.parameters[self._coefflookup[s]])
        mograd_vals = mograd[:, :, self._det_occup[s]]

        ratios = np.asarray([self._testrow(e, x) for x in mograd_vals])
        return ratios[1:] / ratios[:1]

    def laplacian(self, e, epos):
        """ Compute the laplacian Psi/ Psi. """
        s = int(e >= self._nelec[0])
        ao = np.real_if_close(
            self._mol.eval_gto(self.pbc_str + "GTOval_sph_deriv2", epos.configs)[
                [0, 4, 7, 9]
            ],
            tol=1e4,
        )
        molap = np.dot(
            [ao[0], ao[1:].sum(axis=0)], self.parameters[self._coefflookup[s]]
        )
        molap_vals = self._testrow(e, molap[1][:, self._det_occup[s]])
        testvalue = self._testrow(e, molap[0][:, self._det_occup[s]])

        return molap_vals / testvalue

    def gradient_laplacian(self, e, epos):
        s = int(e >= self._nelec[0])
        ao = np.real_if_close(
            self._mol.eval_gto(self.pbc_str + "GTOval_sph_deriv2", epos.configs)[
                [0, 1, 2, 3, 4, 7, 9]
            ],
            tol=1e4,
        )
        ao = np.concatenate([ao[0:4], ao[4:].sum(axis=0, keepdims=True)])
        mo = np.dot(ao, self.parameters[self._coefflookup[s]])
        mo_vals = mo[:, :, self._det_occup[s]]
        ratios = np.asarray([self._testrow(e, x) for x in mo_vals])
        return ratios[1:-1] / ratios[:1], ratios[-1] / ratios[0]

    def testvalue(self, e, epos, mask=None):
        """ return the ratio between the current wave function and the wave function if 
        electron e's position is replaced by epos"""
        s = int(e >= self._nelec[0])
        if mask is None:
            mask = [True] * epos.configs.shape[0]
        ao = np.real_if_close(
            self._mol.eval_gto(self.pbc_str + "GTOval_sph", epos.configs[mask]), tol=1e4
        )
        mo = ao.dot(self.parameters[self._coefflookup[s]])
        mo_vals = mo[:, self._det_occup[s]]
<<<<<<< HEAD
        return self._testrow(e, mo_vals)
=======
        return self._testrow(e, mo_vals, mask)
>>>>>>> 8ffef677

    def pgradient(self):
        """Compute the parameter gradient of Psi. 
        Returns d_p \Psi/\Psi as a dictionary of numpy arrays,
        which correspond to the parameter dictionary."""
        d = {}

        det_coeff_grad = (
            self._dets[0][0, :, self._det_map[0]]
            * self._dets[1][0, :, self._det_map[1]]
            * np.exp(
                self._dets[0][1, :, self._det_map[0]]
                + self._dets[1][1, :, self._det_map[1]]
            )
        )

        curr_val = self.value()
        d["det_coeff"] = (
            det_coeff_grad.T / (curr_val[0] * np.exp(curr_val[1]))[:, np.newaxis]
        )
        # Mo_coeff not implemented yet
        return d<|MERGE_RESOLUTION|>--- conflicted
+++ resolved
@@ -162,14 +162,6 @@
         self._dets[s][0, mask, :] *= np.sign(ratio)
         self._dets[s][1, mask, :] += np.log(np.abs(ratio))
 
-<<<<<<< HEAD
-    def _testrow(self, e, vec):
-        """vec is a nconfig,nmo vector which replaces row e"""
-        s = int(e >= self._nelec[0])
-
-        ratios = np.einsum(
-            "idj,idj->id", vec, self._inverse[s][:, :, :, e - s * self._nelec[0]]
-=======
     def _testrow(self, e, vec, mask=None):
         """vec is a nconfig,nmo vector which replaces row e"""
         s = int(e >= self._nelec[0])
@@ -178,33 +170,20 @@
 
         ratios = np.einsum(
             "idj,idj->id", vec, self._inverse[s][mask, :, :, e - s * self._nelec[0]]
->>>>>>> 8ffef677
         )
         numer = np.einsum(
             "id,di->i",
             ratios[:, self._det_map[s]] * self.parameters["det_coeff"][np.newaxis, :],
-<<<<<<< HEAD
-            self._dets[0][0, :, self._det_map[0]]
-            * self._dets[1][0, :, self._det_map[1]]
-            * np.exp(
-                self._dets[0][1, :, self._det_map[0]]
-                + self._dets[1][1, :, self._det_map[1]]
-=======
             self._dets[0][0, :, self._det_map[0]][:, mask]
             * self._dets[1][0, :, self._det_map[1]][:, mask]
             * np.exp(
                 self._dets[0][1, :, self._det_map[0]][:, mask]
                 + self._dets[1][1, :, self._det_map[1]][:, mask]
->>>>>>> 8ffef677
             ),
         )
 
         curr_val = self.value()
-<<<<<<< HEAD
-        denom = curr_val[0] * np.exp(curr_val[1])
-=======
         denom = curr_val[0][mask] * np.exp(curr_val[1][mask])
->>>>>>> 8ffef677
         return numer / denom
 
     def gradient(self, e, epos):
@@ -263,11 +242,7 @@
         )
         mo = ao.dot(self.parameters[self._coefflookup[s]])
         mo_vals = mo[:, self._det_occup[s]]
-<<<<<<< HEAD
-        return self._testrow(e, mo_vals)
-=======
         return self._testrow(e, mo_vals, mask)
->>>>>>> 8ffef677
 
     def pgradient(self):
         """Compute the parameter gradient of Psi. 
