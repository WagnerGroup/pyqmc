import numpy as np
import pyqmc.api as pyq
from pyqmc.slater import Slater
from pyqmc.pbc import enforce_pbc
from pyqmc.coord import PeriodicConfigs


def test_cubic_with_ecp(li_cubic_ccecp, kind=1):
    cell, mf = li_cubic_ccecp
    runtest(cell, mf, kind=kind)


def test_noncubic(diamond_primitive, kind=1):
    cell, mf = diamond_primitive
    runtest(cell, mf, kind=kind)


def runtest(mol, mf, kind=0):
    supercell = pyq.get_supercell(mol, np.identity(3))
    twists = pyq.create_supercell_twists(supercell, mf, 12)
    kpt = twists['twists'][kind]
    wft = Slater(mol, mf, twist=kind)

    #####################################
    ## compare values across boundary
    ## psi, KE, ecp,
    #####################################
    nconfig = 5
    coords = pyq.initial_guess(mol, nconfig, 1)
    epos, wrap = enforce_pbc(coords.lvecs, coords.configs)
    coords = PeriodicConfigs(epos, coords.lvecs)

    # Move the atoms by random lattice constants.
    # The value should change by phase and the 
    # local energy should not change.
    L = np.random.randint(10, size=coords.configs.shape) - 5
    shift = np.dot(L, mol.lattice_vectors())
    phase = np.exp(1.0j*np.einsum("ijk,k->ij", shift, kpt))
    epos, wrap = enforce_pbc(coords.lvecs, epos + shift)
    newcoords = PeriodicConfigs(epos, coords.lvecs, wrap=wrap)

    assert np.linalg.norm(newcoords.configs - coords.configs) < 1e-12

    pht, valt = wft.recompute(coords)
    enacc = pyq.EnergyAccumulator(mol, threshold=np.inf)
    np.random.seed(0)
    ent = enacc(coords, wft)

    e = 0
    ratt = wft.testvalue(e, newcoords.electron(e))[0]
    rattdiff = ratt - phase[:, e]
    print("phase", phase[:, e])
    assert np.linalg.norm(rattdiff)/nconfig < 1e-9, [
        np.round(rattdiff, 10),
        np.amax(np.abs(rattdiff)),
    ]

    phtnew, valtnew = wft.recompute(newcoords)
    np.random.seed(0)
    entnew = enacc(newcoords, wft)

    assert np.linalg.norm(pht * phase.prod(axis=1) - phtnew) < 1e-10, (
        pht * phase.prod(axis=1) - phtnew
    )
    assert np.linalg.norm(valt - valtnew) < 1e-10, np.linalg.norm(valt - valtnew)

    for k in ent.keys():
        difft = ent[k] - entnew[k]
        if k == "ecp":
<<<<<<< HEAD
            for l, diff in [("0", difft), ("t", difft)]:
                mad = np.mean(np.abs(diff))
                if True:  # mad > 1e-12:
                    print("ecp%s diff" % l, mad, np.linalg.norm(diff))
                    assert mad < 1e-3, diff
=======
            mad = np.mean(np.abs(difft))
            print("ecp diff", mad, np.linalg.norm(difft))
            assert mad < 1e-3, difft
>>>>>>> ece0ddeb
        else:
            assert np.mean(np.abs(difft)) < 1e-6, difft


    <|MERGE_RESOLUTION|>--- conflicted
+++ resolved
@@ -67,17 +67,9 @@
     for k in ent.keys():
         difft = ent[k] - entnew[k]
         if k == "ecp":
-<<<<<<< HEAD
-            for l, diff in [("0", difft), ("t", difft)]:
-                mad = np.mean(np.abs(diff))
-                if True:  # mad > 1e-12:
-                    print("ecp%s diff" % l, mad, np.linalg.norm(diff))
-                    assert mad < 1e-3, diff
-=======
             mad = np.mean(np.abs(difft))
             print("ecp diff", mad, np.linalg.norm(difft))
             assert mad < 1e-3, difft
->>>>>>> ece0ddeb
         else:
             assert np.mean(np.abs(difft)) < 1e-6, difft
 
