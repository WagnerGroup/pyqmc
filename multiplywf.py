import numpy as np
from collections import ChainMap


class MultiplyWF:
    """Multiplies two wave functions """

    def __init__(self,nconfig,wf1,wf2):
        self.wf1=wf1
        self.wf2=wf2
        #Using a ChainMap here since it makes things easy.
        #But there is a possibility that names collide here. 
        #one option is to use some name-mangling scheme for parameters
        #within each wave function
        self.parameters=ChainMap(self.wf1.parameters,self.wf2.parameters)

        
    def recompute(self,configs):
        v1=self.wf1.recompute(configs)
        v2=self.wf2.recompute(configs)
        return v1[0]*v2[0],v1[1]+v2[1]

<<<<<<< HEAD
    def updateinternals(self,configs,mask=None):
        self.wf1.updateinternals(configs,mask)
        self.wf2.updateinternals(configs,mask)
=======
    def updateinternals(self,e,epos,mask=None):
        self.wf1.updateinternals(e,epos,mask)
        self.wf2.updateinternals(e,epos,mask)
>>>>>>> 278e40be


    def value(self):
        v1=self.wf1.value()
        v2=self.wf2.value()
        return v1[0]*v2[0],v1[1]+v2[1]
    
    def gradient(self,e,epos):
        return self.wf1.gradient(e,epos)+self.wf2.gradient(e,epos)

    def testvalue(self,e,epos):
        return self.wf1.testvalue(e,epos)*self.wf2.testvalue(e,epos)

    def laplacian(self,e,epos):
        # This is a place where we might want to specialize a vgl function 
        # which can save some time if we want both gradient and laplacians
        # Should check to see if that's a limiting factor or not.
        # We typically need the laplacian only for the energy, which is uncommonly 
        # evaluated.
        g1=self.wf1.gradient(e,epos)
        g2=self.wf2.gradient(e,epos)
        l1=self.wf1.laplacian(e,epos)
        l2=self.wf2.laplacian(e,epos)
        return l1+l2+2*np.sum(g1*g2,axis=0)

    def pgradient(self):
        """Here we need to combine the results"""
        return ChainMap(self.wf1.pgradient(),self.wf2.pgradient())





def test():
    from pyscf import lib,gto,scf
    from jastrow import Jastrow2B
    from slater import PySCFSlaterRHF
    nconf=10
    
    mol = gto.M(atom='Li 0. 0. 0.; H 0. 0. 1.5', basis='cc-pvtz',unit='bohr')
    mf = scf.RHF(mol).run()
    slater=PySCFSlaterRHF(nconf,mol,mf)
    jastrow=Jastrow2B(nconf,mol)
    jastrow.parameters['coeff']=np.random.random(jastrow.parameters['coeff'].shape)
    configs=np.random.randn(nconf,4,3)
    wf=MultiplyWF(nconf,slater,jastrow)
    import testwf
    for delta in [1e-3,1e-4,1e-5,1e-6,1e-7]:
        print('delta', delta, "Testing gradient",testwf.test_wf_gradient(wf,configs,delta=delta))
        print('delta', delta, "Testing laplacian", testwf.test_wf_laplacian(wf,configs,delta=delta))
        print('delta', delta, "Testing pgradient", testwf.test_wf_pgradient(wf,configs,delta=delta))
    
if __name__=="__main__":
    test()<|MERGE_RESOLUTION|>--- conflicted
+++ resolved
@@ -20,15 +20,9 @@
         v2=self.wf2.recompute(configs)
         return v1[0]*v2[0],v1[1]+v2[1]
 
-<<<<<<< HEAD
-    def updateinternals(self,configs,mask=None):
-        self.wf1.updateinternals(configs,mask)
-        self.wf2.updateinternals(configs,mask)
-=======
-    def updateinternals(self,e,epos,mask=None):
-        self.wf1.updateinternals(e,epos,mask)
-        self.wf2.updateinternals(e,epos,mask)
->>>>>>> 278e40be
+    def updateinternals(self,e,configs,mask=None):
+        self.wf1.updateinternals(e,configs,mask)
+        self.wf2.updateinternals(e,configs,mask)
 
 
     def value(self):
